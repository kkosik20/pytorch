--- conflicted
+++ resolved
@@ -111,12 +111,8 @@
 inline C10_HOST_DEVICE float operator*(Half a, float b) {
   return static_cast<float>(a) * b;
 }
-<<<<<<< HEAD
-inline C10_HOST_DEVICE float operator/(Half a, float b) __ubsan_ignore_float_divide_by_zero__  {
-=======
 inline C10_HOST_DEVICE float operator/(Half a, float b)
     __ubsan_ignore_float_divide_by_zero__ {
->>>>>>> 078fadaa
   return static_cast<float>(a) / b;
 }
 
@@ -129,12 +125,8 @@
 inline C10_HOST_DEVICE float operator*(float a, Half b) {
   return a * static_cast<float>(b);
 }
-<<<<<<< HEAD
-inline C10_HOST_DEVICE float operator/(float a, Half b) __ubsan_ignore_float_divide_by_zero__  {
-=======
 inline C10_HOST_DEVICE float operator/(float a, Half b)
     __ubsan_ignore_float_divide_by_zero__ {
->>>>>>> 078fadaa
   return a / static_cast<float>(b);
 }
 
@@ -162,12 +154,8 @@
 inline C10_HOST_DEVICE double operator*(Half a, double b) {
   return static_cast<double>(a) * b;
 }
-<<<<<<< HEAD
-inline C10_HOST_DEVICE double operator/(Half a, double b) __ubsan_ignore_float_divide_by_zero__  {
-=======
 inline C10_HOST_DEVICE double operator/(Half a, double b)
     __ubsan_ignore_float_divide_by_zero__ {
->>>>>>> 078fadaa
   return static_cast<double>(a) / b;
 }
 
@@ -180,12 +168,8 @@
 inline C10_HOST_DEVICE double operator*(double a, Half b) {
   return a * static_cast<double>(b);
 }
-<<<<<<< HEAD
-inline C10_HOST_DEVICE double operator/(double a, Half b) __ubsan_ignore_float_divide_by_zero__  {
-=======
 inline C10_HOST_DEVICE double operator/(double a, Half b)
     __ubsan_ignore_float_divide_by_zero__ {
->>>>>>> 078fadaa
   return a / static_cast<double>(b);
 }
 
