# flake8: noqa
# TODO: enable linting check for this file

from typing import List
import torch
import torch.nn as nn
import os
import sys
from torch.testing._internal.jit_utils import JitTestCase

# Make the helper files in test/ importable
pytorch_test_dir = os.path.dirname(os.path.dirname(os.path.realpath(__file__)))
sys.path.append(pytorch_test_dir)
from torch.testing._internal.jit_utils import JitTestCase, execWrapper

if __name__ == '__main__':
    raise RuntimeError("This test file is not meant to be run directly, use:\n\n"
                       "\tpython test/test_jit.py TESTNAME\n\n"
                       "instead.")

class OrigModule(nn.Module):
    def __init__(self):
        super(OrigModule, self).__init__()

    def one(self, inp1, inp2):
        # type: (Tensor, Tensor) -> Tensor
        return inp1 + inp2 + 1

    def two(self, input):
        # type: (Tensor) -> Tensor
        return input + 2

    def forward(self, input):
        # type: (Tensor) -> Tensor
        return input + self.one(input, input) + 1

class NewModule(nn.Module):
    def __init__(self):
        super(NewModule, self).__init__()

    def one(self, inp1, inp2):
        # type: (Tensor, Tensor) -> Tensor
        return inp1 * inp2 + 1

    def forward(self, input):
        # type: (Tensor) -> Tensor
        return self.one(input, input + 1)

class TestModuleInterface(JitTestCase):
    def test_not_submodule_interface_call(self):
        @torch.jit.interface()
        class ModuleInterface(nn.Module):
            def one(self, inp1, inp2):
                # type: (Tensor, Tensor) -> Tensor
                pass

        class TestNotModuleInterfaceCall(nn.Module):
            proxy_mod : ModuleInterface

            def __init__(self):
                super(TestNotModuleInterfaceCall, self).__init__()
                self.proxy_mod = OrigModule()

            def forward(self, input):
                # type: (Tensor) -> Tensor
                return self.proxy_mod.two(input)

        with self.assertRaisesRegex(RuntimeError, "Tried to access nonexistent attribute"):
            torch.jit.script(TestNotModuleInterfaceCall())

    def test_module_interface(self):
        global OneTwoModule, OneTwoClass
        @torch.jit.interface()
        class OneTwoModule(nn.Module):
            def one(self, x, y):
                # type: (Tensor, Tensor) -> Tensor
                pass

            def two(self, x):
                # type: (Tensor) -> Tensor
                pass

            def forward(self, x):
                # type: (Tensor) -> Tensor
                pass

        @torch.jit.interface()
        class OneTwoClass(object):
            def one(self, x, y):
                # type: (Tensor, Tensor) -> Tensor
                pass

            def two(self, x):
                # type: (Tensor) -> Tensor
                pass

        class FooMod(nn.Module):
            def one(self, x, y):
                # type: (Tensor, Tensor) -> Tensor
                return x + y

            def two(self, x):
                # type: (Tensor) -> Tensor
                return 2 * x

            def forward(self, x):
                # type: (Tensor) -> Tensor
                return self.one(self.two(x), x)

        class BarMod(nn.Module):
            def one(self, x, y):
                # type: (Tensor, Tensor) -> Tensor
                return x * y

            def two(self, x):
                # type: (Tensor) -> Tensor
                return 2 / x

            def forward(self, x):
                # type: (Tensor) -> Tensor
                return self.two(self.one(x, x))

            @torch.jit.export
            def forward2(self, x):
                # type: (Tensor) -> Tensor
                return self.two(self.one(x, x)) + 1

        def use_module_interface(mod_list: List[OneTwoModule], x: torch.Tensor):
            return mod_list[0].forward(x) + mod_list[1].forward(x)

        def use_class_interface(mod_list, x):
            # type: (List[OneTwoClass], Tensor) -> Tensor
            return mod_list[0].two(x) + mod_list[1].one(x, x)

        scripted_foo_mod = torch.jit.script(FooMod())
        scripted_bar_mod = torch.jit.script(BarMod())
        self.checkScript(use_module_interface,
                         ([scripted_foo_mod, scripted_bar_mod], torch.rand(3, 4),))
        self.checkScript(use_class_interface,
                         ([scripted_foo_mod, scripted_bar_mod], torch.rand(3, 4),))

        def call_module_interface_on_other_method(mod_interface, x):
            # type: (OneTwoModule, Tensor) -> Tensor
            return mod_interface.forward2(x)

        # ensure error out when we call the module on the method other than the interface specified.
        with self.assertRaisesRegex(RuntimeError, "Tried to access nonexistent attribute or method"):
            self.checkScript(call_module_interface_on_other_method, (scripted_bar_mod, torch.rand(3, 4),))


    def test_module_interface_subtype(self):
        global OneTwoModule
        @torch.jit.interface()
        class OneTwoModule(nn.Module):
            def one(self, x, y):
                # type: (Tensor, Tensor) -> Tensor
                pass

            def two(self, x):
                # type: (Tensor) -> Tensor
                pass

            def forward(self, x):
                # type: (Tensor) -> Tensor
                pass

        @torch.jit.script
        def as_module_interface(x):
            # type: (OneTwoModule) -> OneTwoModule
            return x

        @torch.jit.script
        class Foo(object):
            def one(self, x, y):
                # type: (Tensor, Tensor) -> Tensor
                return x + y

            def two(self, x):
                # type: (Tensor) -> Tensor
                return 2 * x

            def forward(self, x):
                # type: (Tensor) -> Tensor
                return self.one(self.two(x), x)

        # check class object is not a subtype of module interface
        with self.assertRaisesRegex(RuntimeError, "ScriptModule class can be subtype of module interface"):
            as_module_interface(Foo())

        class WrongMod(nn.Module):
            def two(self, x):
                # type: (int) -> int
                return 2 * x

            def forward(self, x):
                # type: (Tensor) -> Tensor
                return x + torch.randn(3, self.two(3))

        scripted_wrong_mod = torch.jit.script(WrongMod())

        # wrong module that is not compatible with module interface
        with self.assertRaisesRegex(RuntimeError, "is not compatible with interface"):
            as_module_interface(scripted_wrong_mod)

<<<<<<< HEAD
        # Check that interface implementations can be contravariant in argument types and covariant in return type.
        global TensorToAny
        @torch.jit.interface()
        class TensorToAny(nn.Module):
            def forward(self, input: torch.Tensor) -> Any:
                pass

        @torch.jit.script
        def as_tensor_to_any(x: TensorToAny) -> TensorToAny:
            return x

        global AnyToAny
        @torch.jit.interface()
        class AnyToAny(nn.Module):
            def forward(self, input: Any) -> Any:
                pass

        @torch.jit.script
        def as_any_to_any(x: AnyToAny) -> AnyToAny:
            return x

        class TensorToAnyImplA(nn.Module):
            def forward(self, input: Any) -> Any:
                return input

        class TensorToAnyImplB(nn.Module):
            def forward(self, input: Any) -> torch.Tensor:
                return torch.tensor([1])

        class AnyToAnyImpl(nn.Module):
            def forward(self, input: Any) -> torch.Tensor:
                return torch.tensor([1])

        as_tensor_to_any(torch.jit.script(TensorToAnyImplA()))
        as_tensor_to_any(torch.jit.script(TensorToAnyImplB()))
        as_any_to_any(torch.jit.script(AnyToAnyImpl()))


=======
>>>>>>> 9aaf7fb3
    def test_module_interface_inheritance(self):
        with self.assertRaisesRegex(RuntimeError, "does not support inheritance yet. Please directly"):
            @torch.jit.interface()
            class InheritMod(nn.ReLU):
                def three(self, x):
                    # type: (Tensor) -> Tensor
                    return 3 * x

    def test_module_swap(self):
        @torch.jit.interface()
        class ModuleInterface(nn.Module):
            def one(self, inp1, inp2):
                # type: (Tensor, Tensor) -> Tensor
                pass

            def forward(self, input):
                # type: (Tensor) -> Tensor
                pass

        class TestModule(nn.Module):
            proxy_mod : ModuleInterface

            def __init__(self):
                super(TestModule, self).__init__()
                self.proxy_mod = OrigModule()

            def forward(self, input):
                # type: (Tensor) -> Tensor
                return self.proxy_mod.forward(input)

        scripted_mod = torch.jit.script(TestModule())
        input = torch.randn(3, 4)
        self.assertEqual(scripted_mod(input), 3 * input + 2)

        # module swap with module that have the same interface
        scripted_mod.proxy_mod = torch.jit.script(NewModule())
        self.assertEqual(scripted_mod(input), input * (input + 1) + 1)

        # module swap with non-scripted module should throw error
        with self.assertRaisesRegex(RuntimeError, "a ScriptModule with non-scripted module"):
            scripted_mod.proxy_mod = NewModule()

    def test_module_swap_wrong_module(self):
        @torch.jit.interface()
        class ModuleInterface(nn.Module):
            def one(self, inp1, inp2):
                # type: (Tensor, Tensor) -> Tensor
                pass

            def forward(self, input):
                # type: (Tensor) -> Tensor
                pass

        class NewModuleWrong(nn.Module):
            def __init__(self):
                super(NewModuleWrong, self).__init__()

            def forward(self, input):
                # type: (int) -> int
                return input + 1

        class TestModule(nn.Module):
            proxy_mod : ModuleInterface

            def __init__(self):
                super(TestModule, self).__init__()
                self.proxy_mod = OrigModule()

            def forward(self, input):
                # type: (Tensor) -> Tensor
                return self.proxy_mod.forward(input)

        scripted_mod = torch.jit.script(TestModule())
        # module swap with in-compatible interface
        with self.assertRaisesRegex(RuntimeError, "is not compatible with interface"):
            scripted_mod.proxy_mod = torch.jit.script(NewModuleWrong())

    def test_module_swap_no_lazy_compile(self):
        @torch.jit.interface()
        class ModuleInterface(nn.Module):
            def one(self, inp1, inp2):
                # type: (Tensor, Tensor) -> Tensor
                pass

            def forward(self, input):
                # type: (Tensor) -> Tensor
                pass

        class TestModule(nn.Module):
            proxy_mod : ModuleInterface

            def __init__(self):
                super(TestModule, self).__init__()
                self.proxy_mod = OrigModule()

            def forward(self, input):
                # type: (Tensor) -> Tensor
                return self.proxy_mod.forward(input)

        class NewModuleMethodNotLazyCompile(nn.Module):
            def __init__(self):
                super(NewModuleMethodNotLazyCompile, self).__init__()

            def one(self, inp1, inp2):
                # type: (Tensor, Tensor) -> Tensor
                return inp1 * inp2 + 1

            def forward(self, input):
                # type: (Tensor) -> Tensor
                return input + 1

        scripted_mod = torch.jit.script(TestModule())
        # module swap with module that have the same interface, but the method not get
        # lazily compiled from forward, user need to export it explicitly for swap to work
        with self.assertRaisesRegex(RuntimeError, "is not compatible with interface"):
            scripted_mod.proxy_mod = torch.jit.script(NewModuleMethodNotLazyCompile())

        class NewModuleMethodManualExport(nn.Module):
            def __init__(self):
                super(NewModuleMethodManualExport, self).__init__()

            @torch.jit.export
            def one(self, inp1, inp2):
                # type: (Tensor, Tensor) -> Tensor
                return inp1 * inp2 + 1

            def forward(self, input):
                # type: (Tensor) -> Tensor
                return input + 1

        scripted_mod.proxy_mod = torch.jit.script(NewModuleMethodManualExport())
        input = torch.randn(3, 4)
        self.assertEqual(scripted_mod(input), input + 1)

    def test_module_swap_no_module_interface(self):
        # test module swapping with no module interface
        class TestNoModuleInterface(nn.Module):
            def __init__(self):
                super(TestNoModuleInterface, self).__init__()
                self.proxy_mod = OrigModule()

            def forward(self, input):
                # type: (Tensor) -> Tensor
                return self.proxy_mod(input)

        scripted_no_module_interface = torch.jit.script(TestNoModuleInterface())
        # proxy mod is swapped with the new ScriptModule that share the same JIT type, should succeed.
        scripted_no_module_interface.proxy_mod = torch.jit.script(OrigModule())
        # proxy_mod is neither a module interface or have the same JIT type, should fail
        with self.assertRaisesRegex(RuntimeError,
                                    "Expected a value of type '__torch__.jit.test_module_interface.OrigModule' " +
                                    "for field 'proxy_mod', but found '__torch__.jit.test_module_interface.NewModule'"):
            scripted_no_module_interface.proxy_mod = torch.jit.script(NewModule())

    def test_script_module_as_interface_swap(self):
        @torch.jit.interface()
        class ModuleInterface(nn.Module):
            def one(self, inp1, inp2):
                # type: (Tensor, Tensor) -> Tensor
                pass

            def forward(self, input):
                # type: (Tensor) -> Tensor
                pass

        class OrigScriptModule(torch.jit.ScriptModule):
            def __init__(self):
                super(OrigScriptModule, self).__init__()

            @torch.jit.script_method
            def one(self, inp1, inp2):
                # type: (Tensor, Tensor) -> Tensor
                return inp1 + inp2 + 1

            @torch.jit.script_method
            def forward(self, input):
                # type: (Tensor) -> Tensor
                return input + self.one(input, input) + 1

        class NewScriptModule(torch.jit.ScriptModule):
            def __init__(self):
                super(NewScriptModule, self).__init__()

            @torch.jit.script_method
            def one(self, inp1, inp2):
                # type: (Tensor, Tensor) -> Tensor
                return inp1 * inp2 + 1

            @torch.jit.script_method
            def forward(self, input):
                # type: (Tensor) -> Tensor
                return self.one(input, input + 1)

        class TestNNModuleWithScriptModule(nn.Module):
            proxy_mod : ModuleInterface

            def __init__(self):
                super(TestNNModuleWithScriptModule, self).__init__()
                self.proxy_mod = OrigScriptModule()

            def forward(self, input):
                # type: (Tensor) -> Tensor
                return self.proxy_mod.forward(input)

        input = torch.randn(3, 4)
        scripted_mod = torch.jit.script(TestNNModuleWithScriptModule())
        self.assertEqual(scripted_mod(input), 3 * input + 2)

        scripted_mod.proxy_mod = NewScriptModule()
        self.assertEqual(scripted_mod(input), input * (input + 1) + 1)

    # The call to forward of proxy_mod cannot be inlined. Making sure
    # Freezing is throwing an error for now.
    def test_freeze_module_with_interface(self):
        class SubModule(torch.nn.Module):
            def __init__(self):
                super(SubModule, self).__init__()
                self.b = 20

            def forward(self, x):
                return self.b

        class OrigMod(torch.nn.Module):
            def __init__(self):
                super(OrigMod, self).__init__()
                self.a = 0

            def forward(self, x):
                return self.a

        @torch.jit.interface()
        class ModInterface(torch.nn.Module):
            def forward(self, x):
                # type:  (Tensor) -> int
                pass

        class TestModule(torch.nn.Module):
            proxy_mod : ModInterface

            def __init__(self):
                super(TestModule, self).__init__()
                self.proxy_mod = OrigMod()
                self.sub = SubModule()  # folded

            def forward(self, x):
                return self.proxy_mod(x) + self.sub(x)

        m = torch.jit.script(TestModule())
        m.eval()
        mf = torch._C._freeze_module(m._c)
        # Assume interface has no aliasing
        mf = torch._C._freeze_module(m._c, freezeInterfaces = True)
        input = torch.tensor([1])
        out_s = m.forward(input)
        out_f = mf.forward(input)
        self.assertEqual(out_s, out_f)

    def test_freeze_module_with_setattr_in_interface(self):
        class SubModule(torch.nn.Module):
            def __init__(self):
                super(SubModule, self).__init__()
                self.b = 20

            def forward(self, x):
                self.b += 2;
                return self.b
            @torch.jit.export
            def getb(self, x):
                return self.b

        class OrigMod(torch.nn.Module):
            def __init__(self):
                super(OrigMod, self).__init__()
                self.a = 0

            def forward(self, x):
                return self.a

        @torch.jit.interface()
        class ModInterface(torch.nn.Module):
            def forward(self, x):
                # type:  (Tensor) -> int
                pass

        class TestModule(torch.nn.Module):
            proxy_mod : ModInterface

            def __init__(self):
                super(TestModule, self).__init__()
                self.proxy_mod = OrigMod()
                self.sub = SubModule()

            def forward(self, x):
                return self.proxy_mod(x) + self.sub.getb(x)

        m = torch.jit.script(TestModule())
        m.proxy_mod = m.sub
        m.eval()
        with self.assertRaisesRegex(RuntimeError, "failed to freeze interface attribute 'proxy_mod'"):
            mf = torch._C._freeze_module(m._c, freezeInterfaces = True)

    def test_freeze_module_with_inplace_mutation_in_interface(self):
        class SubModule(torch.nn.Module):
            def __init__(self):
                super(SubModule, self).__init__()
                self.b = torch.tensor([1.5])

            def forward(self, x):
                self.b[0] += 2;
                return self.b
            @torch.jit.export
            def getb(self, x):
                return self.b

        class OrigMod(torch.nn.Module):
            def __init__(self):
                super(OrigMod, self).__init__()
                self.a = torch.tensor([0.5])

            def forward(self, x):
                return self.a

        @torch.jit.interface()
        class ModInterface(torch.nn.Module):
            def forward(self, x):
                # type:  (Tensor) -> Tensor
                pass

        class TestModule(torch.nn.Module):
            proxy_mod : ModInterface

            def __init__(self):
                super(TestModule, self).__init__()
                self.proxy_mod = OrigMod()
                self.sub = SubModule()

            def forward(self, x):
                y = self.proxy_mod(x);
                z= self.sub.getb(x)
                return y[0] + z[0]

        m = torch.jit.script(TestModule())
        m.proxy_mod = m.sub
        m.sub.b = m.proxy_mod.b
        m.eval()
        with self.assertRaisesRegex(RuntimeError, "failed to freeze interface attribute 'proxy_mod'"):
            mf = torch._C._freeze_module(m._c, freezeInterfaces = True)

    def test_freeze_module_with_mutated_interface(self):
        class SubModule(torch.nn.Module):
            def __init__(self):
                super(SubModule, self).__init__()
                self.b = torch.tensor([1.5])

            def forward(self, x):
                return self.b
            @torch.jit.export
            def getb(self, x):
                return self.b

        class OrigMod(torch.nn.Module):
            def __init__(self):
                super(OrigMod, self).__init__()
                self.a = torch.tensor([0.5])

            def forward(self, x):
                return self.a

        @torch.jit.interface()
        class ModInterface(torch.nn.Module):
            def forward(self, x):
                # type:  (Tensor) -> Tensor
                pass

        class TestModule(torch.nn.Module):
            proxy_mod : ModInterface

            def __init__(self):
                super(TestModule, self).__init__()
                self.proxy_mod = OrigMod()
                self.sub = SubModule()

            def forward(self, x):
                self.proxy_mod = self.sub
                y = self.proxy_mod(x);
                z= self.sub.getb(x)
                return y[0] + z[0]

        m = torch.jit.script(TestModule())
        m.eval()
        with self.assertRaisesRegex(RuntimeError, "failed to freeze interface attribute 'proxy_mod'"):
            mf = torch._C._freeze_module(m._c, freezeInterfaces = True)

    def test_freeze_module_with_interface_and_fork(self):
        class SubModule(torch.nn.Module):
            def __init__(self):
                super(SubModule, self).__init__()
                self.b = torch.tensor([1.5])

            def forward(self, x):
                self.b[0] += 3.2
                return self.b

        class OrigMod(torch.nn.Module):
            def __init__(self):
                super(OrigMod, self).__init__()
                self.a = torch.tensor([0.5])

            def forward(self, x):
                return self.a

        @torch.jit.interface()
        class ModInterface(torch.nn.Module):
            def forward(self, x):
                # type:  (Tensor) -> Tensor
                pass

        class TestModule(torch.nn.Module):
            proxy_mod : ModInterface

            def __init__(self):
                super(TestModule, self).__init__()
                self.proxy_mod = OrigMod()
                self.sub = SubModule()

            def forward(self, x):
                y = self.proxy_mod(x);
                z= self.sub(x)
                return y + z

        class MainModule(torch.nn.Module):
            def __init__(self):
                super(MainModule, self).__init__()
                self.test= TestModule();

            def forward(self, x):
                fut = torch.jit._fork(self.test.forward, x)
                y = self.test(x)
                z = torch.jit._wait(fut)
                return y + z

        m = torch.jit.script(MainModule())
        m.eval()
        mf = torch._C._freeze_module(m._c, freezeInterfaces = True)

    def test_module_apis_interface(self):
        @torch.jit.interface()
        class ModuleInterface(nn.Module):
            def one(self, inp1, inp2):
                # type: (Tensor, Tensor) -> Tensor
                pass

        class TestModule(nn.Module):
            proxy_mod : ModuleInterface

            def __init__(self):
                super(TestModule, self).__init__()
                self.proxy_mod = OrigModule()

            def forward(self, input):
                return input * 2

            @torch.jit.export
            def method(self, input):
                for module in self.modules():
                    input = module(input)
                return input

        with self.assertRaisesRegex(Exception, "Could not compile"):
            scripted_mod = torch.jit.script(TestModule())

    def test_module_interface_ignore_arg_names(self):
        global ModuleInterface

        @torch.jit.interface(match_args=False)
        class ModuleInterface(nn.Module):
            def forward(self, a: int, b: torch.Tensor) -> torch.Tensor:
                pass

        class IfaceImpl(nn.Module):
            def forward(self, input_a: int, input_b: torch.Tensor) -> torch.Tensor:
                return input_b

        @torch.jit.script
        def as_module_interface(a: ModuleInterface) -> ModuleInterface:
            a.forward(3, torch.tensor([1]))
            return a

        def uses_kwargs(a: ModuleInterface) -> ModuleInterface:
            a.forward(b=torch.tensor([1]), a=3)
            return a

        # This should work because match_args=False.
        as_module_interface(torch.jit.script(IfaceImpl()))

        # This should fail because match_args=False disables named args.
        with self.assertRaisesRegex(Exception, "forward cannot be called with keyword arguments"):
            torch.jit.script(uses_kwargs)<|MERGE_RESOLUTION|>--- conflicted
+++ resolved
@@ -1,7 +1,7 @@
 # flake8: noqa
 # TODO: enable linting check for this file
 
-from typing import List
+from typing import Any, List
 import torch
 import torch.nn as nn
 import os
@@ -48,7 +48,7 @@
 
 class TestModuleInterface(JitTestCase):
     def test_not_submodule_interface_call(self):
-        @torch.jit.interface()
+        @torch.jit.interface
         class ModuleInterface(nn.Module):
             def one(self, inp1, inp2):
                 # type: (Tensor, Tensor) -> Tensor
@@ -70,7 +70,7 @@
 
     def test_module_interface(self):
         global OneTwoModule, OneTwoClass
-        @torch.jit.interface()
+        @torch.jit.interface
         class OneTwoModule(nn.Module):
             def one(self, x, y):
                 # type: (Tensor, Tensor) -> Tensor
@@ -84,7 +84,7 @@
                 # type: (Tensor) -> Tensor
                 pass
 
-        @torch.jit.interface()
+        @torch.jit.interface
         class OneTwoClass(object):
             def one(self, x, y):
                 # type: (Tensor, Tensor) -> Tensor
@@ -150,7 +150,7 @@
 
     def test_module_interface_subtype(self):
         global OneTwoModule
-        @torch.jit.interface()
+        @torch.jit.interface
         class OneTwoModule(nn.Module):
             def one(self, x, y):
                 # type: (Tensor, Tensor) -> Tensor
@@ -202,10 +202,9 @@
         with self.assertRaisesRegex(RuntimeError, "is not compatible with interface"):
             as_module_interface(scripted_wrong_mod)
 
-<<<<<<< HEAD
         # Check that interface implementations can be contravariant in argument types and covariant in return type.
         global TensorToAny
-        @torch.jit.interface()
+        @torch.jit.interface
         class TensorToAny(nn.Module):
             def forward(self, input: torch.Tensor) -> Any:
                 pass
@@ -215,7 +214,7 @@
             return x
 
         global AnyToAny
-        @torch.jit.interface()
+        @torch.jit.interface
         class AnyToAny(nn.Module):
             def forward(self, input: Any) -> Any:
                 pass
@@ -241,18 +240,16 @@
         as_any_to_any(torch.jit.script(AnyToAnyImpl()))
 
 
-=======
->>>>>>> 9aaf7fb3
     def test_module_interface_inheritance(self):
         with self.assertRaisesRegex(RuntimeError, "does not support inheritance yet. Please directly"):
-            @torch.jit.interface()
+            @torch.jit.interface
             class InheritMod(nn.ReLU):
                 def three(self, x):
                     # type: (Tensor) -> Tensor
                     return 3 * x
 
     def test_module_swap(self):
-        @torch.jit.interface()
+        @torch.jit.interface
         class ModuleInterface(nn.Module):
             def one(self, inp1, inp2):
                 # type: (Tensor, Tensor) -> Tensor
@@ -286,7 +283,7 @@
             scripted_mod.proxy_mod = NewModule()
 
     def test_module_swap_wrong_module(self):
-        @torch.jit.interface()
+        @torch.jit.interface
         class ModuleInterface(nn.Module):
             def one(self, inp1, inp2):
                 # type: (Tensor, Tensor) -> Tensor
@@ -321,7 +318,7 @@
             scripted_mod.proxy_mod = torch.jit.script(NewModuleWrong())
 
     def test_module_swap_no_lazy_compile(self):
-        @torch.jit.interface()
+        @torch.jit.interface
         class ModuleInterface(nn.Module):
             def one(self, inp1, inp2):
                 # type: (Tensor, Tensor) -> Tensor
@@ -398,7 +395,7 @@
             scripted_no_module_interface.proxy_mod = torch.jit.script(NewModule())
 
     def test_script_module_as_interface_swap(self):
-        @torch.jit.interface()
+        @torch.jit.interface
         class ModuleInterface(nn.Module):
             def one(self, inp1, inp2):
                 # type: (Tensor, Tensor) -> Tensor
@@ -473,7 +470,7 @@
             def forward(self, x):
                 return self.a
 
-        @torch.jit.interface()
+        @torch.jit.interface
         class ModInterface(torch.nn.Module):
             def forward(self, x):
                 # type:  (Tensor) -> int
@@ -521,7 +518,7 @@
             def forward(self, x):
                 return self.a
 
-        @torch.jit.interface()
+        @torch.jit.interface
         class ModInterface(torch.nn.Module):
             def forward(self, x):
                 # type:  (Tensor) -> int
@@ -565,7 +562,7 @@
             def forward(self, x):
                 return self.a
 
-        @torch.jit.interface()
+        @torch.jit.interface
         class ModInterface(torch.nn.Module):
             def forward(self, x):
                 # type:  (Tensor) -> Tensor
@@ -611,7 +608,7 @@
             def forward(self, x):
                 return self.a
 
-        @torch.jit.interface()
+        @torch.jit.interface
         class ModInterface(torch.nn.Module):
             def forward(self, x):
                 # type:  (Tensor) -> Tensor
@@ -654,7 +651,7 @@
             def forward(self, x):
                 return self.a
 
-        @torch.jit.interface()
+        @torch.jit.interface
         class ModInterface(torch.nn.Module):
             def forward(self, x):
                 # type:  (Tensor) -> Tensor
@@ -689,7 +686,7 @@
         mf = torch._C._freeze_module(m._c, freezeInterfaces = True)
 
     def test_module_apis_interface(self):
-        @torch.jit.interface()
+        @torch.jit.interface
         class ModuleInterface(nn.Module):
             def one(self, inp1, inp2):
                 # type: (Tensor, Tensor) -> Tensor
@@ -717,8 +714,10 @@
     def test_module_interface_ignore_arg_names(self):
         global ModuleInterface
 
-        @torch.jit.interface(match_args=False)
+        @torch.jit.interface
         class ModuleInterface(nn.Module):
+            __ignored_argument_names__ = {"forward": ["a", "b"]}
+
             def forward(self, a: int, b: torch.Tensor) -> torch.Tensor:
                 pass
 
@@ -735,9 +734,9 @@
             a.forward(b=torch.tensor([1]), a=3)
             return a
 
-        # This should work because match_args=False.
+        # This should work because of __ignored_argument_names__.
         as_module_interface(torch.jit.script(IfaceImpl()))
 
-        # This should fail because match_args=False disables named args.
+        # This should fail because __ignored_argument_names__ disables named args.
         with self.assertRaisesRegex(Exception, "forward cannot be called with keyword arguments"):
             torch.jit.script(uses_kwargs)