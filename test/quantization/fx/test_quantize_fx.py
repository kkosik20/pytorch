import os
import torch
import torch.nn.functional as F
import torch.nn as nn
import torch.nn.quantized as nnq
import torch.nn.quantized._reference as nnqr
import torch.nn.quantized.dynamic as nnqd
import torch.nn.intrinsic as nni
import torch.nn.intrinsic.quantized as nniq
import torch.multiprocessing as mp

# graph mode quantization based on fx
from torch.quantization.quantize_fx import (
    prepare_fx,
    convert_fx,
    prepare_qat_fx,
)

from torch.quantization.fx.quantization_patterns import DefaultNodeQuantizeHandler

from torch.quantization.fx.match_utils import (
    is_match,
    MatchAllNode,
)

from torch.quantization import (
    QuantType,
    QuantStub,
    DeQuantStub,
    QuantWrapper,
    quant_type_to_str,
    default_qconfig,
    default_dynamic_qconfig,
    default_qat_qconfig,
    per_channel_dynamic_qconfig,
    float16_dynamic_qconfig,
    float16_static_qconfig,
    float_qparams_weight_only_qconfig,
    get_default_qconfig,
    get_default_qat_qconfig,
    fuse_modules,
    prepare,
    prepare_qat,
    convert,
    quantize_dynamic,
    default_placeholder_observer,
    PerChannelMinMaxObserver,
    QConfigDynamic,
    FixedQParamsFakeQuantize,
    FusedMovingAvgObsFakeQuantize,
    FakeQuantize,
    MovingAverageMinMaxObserver,
    QConfig,
)

# test utils
from hypothesis import given, settings
from hypothesis import strategies as st
from torch.testing._internal.common_cuda import TEST_MULTIGPU, TEST_CUDA
from torch.testing._internal.common_quantization import (
    LinearReluLinearModel,
    LinearReluModel,
    QuantizationTestCase,
    skipIfNoFBGEMM,
    skip_if_no_torchvision,
    train_one_epoch,
    run_ddp,
    test_only_eval_fn,
    test_only_train_fn,
)

from torch.testing._internal.common_quantization import (
    LinearModelWithSubmodule,
    ResNetBase,
    RNNDynamicModel,
    RNNCellDynamicModel,
)

from torch.testing._internal.common_quantized import (
    supported_qengines,
    override_qengines,
    override_quantized_engine,
)

from torch.testing._internal.common_utils import TemporaryFileName

from torch.testing._internal.common_quantization import NodeSpec as ns

from torch.testing._internal.common_quantization import ConvModel

from torch.testing import FileCheck

import copy
import itertools
import operator
import unittest
import io
from typing import Callable

TEST_WITH_ROCM = os.getenv('PYTORCH_TEST_WITH_ROCM', '0') == '1'

def get_supported_device_types():
    return ['cpu', 'cuda'] if torch.cuda.is_available() and not TEST_WITH_ROCM else ['cpu']

class BinaryOp(torch.nn.Module):
    def __init__(self, binary_op, ibinary_op, is_inplace, is_scalar):
        """ ibinary_op means inplace binary op
        """
        super().__init__()
        self.conv1 = torch.nn.Conv2d(1, 1, 1).float()
        self.conv2 = torch.nn.Conv2d(1, 1, 1).float()
        self.is_scalar = is_scalar
        self.op = ibinary_op if ibinary_op and is_inplace else binary_op

    def forward(self, x, y):
        x = self.conv1(x)
        y = 3 if self.is_scalar else self.conv2(y)
        # x = x + y
        x = self.op(x, y)
        # x = y + x
        x = self.op(y, x)
        return x

class BinaryOpNonQuantizedInput(torch.nn.Module):
    def __init__(self, binary_op, ibinary_op, is_inplace, is_scalar):
        """ ibinary_op means inplace binary op
        """
        super().__init__()
        self.is_scalar = is_scalar
        self.op = ibinary_op if ibinary_op and is_inplace else binary_op

    def forward(self, x, y):
        y = 3 if self.is_scalar else y
        x = self.op(x, y)
        return x

class BinaryOpRelu(torch.nn.Module):
    def __init__(self, binary_op, ibinary_op, is_inplace, is_functional_relu,
                 is_scalar):
        """ ibinary_op means inplace binary op
        """
        super().__init__()
        self.conv1 = torch.nn.Conv2d(1, 1, 1).float()
        self.conv2 = torch.nn.Conv2d(1, 1, 1).float()
        self.op = ibinary_op if ibinary_op and is_inplace else binary_op
        self.is_functional_relu = is_functional_relu
        self.is_scalar = is_scalar
        self.relu = F.relu if self.is_functional_relu \
            else torch.nn.ReLU()

    def forward(self, x, y):
        x = self.conv1(x)
        y = 3 if self.is_scalar else self.conv2(y)
        x = self.op(x, y)
        x = self.relu(x)
        x = self.op(y, x)
        x = self.relu(x)
        return x

@torch.fx.wrap
def _user_func_with_complex_return_type(x):
    return list(torch.split(x, 1, 1))

class TestFuseFx(QuantizationTestCase):
    def test_fuse_conv_bn_relu(self):
        class M(torch.nn.Module):
            def __init__(self):
                super().__init__()
                self.conv1d = nn.Conv1d(1, 1, 1)
                self.conv2d = nn.Conv2d(1, 1, 1)
                self.conv3d = nn.Conv3d(1, 1, 1)
                self.bn1d = nn.BatchNorm1d(1)
                self.bn2d = nn.BatchNorm2d(1)
                self.bn3d = nn.BatchNorm3d(1)
                self.conv1d2 = nn.Conv1d(1, 1, 1)
                self.conv2d2 = nn.Conv2d(1, 1, 1)
                self.conv3d2 = nn.Conv3d(1, 1, 1)
                self.bn1d2 = nn.BatchNorm1d(1)
                self.bn2d2 = nn.BatchNorm2d(1)
                self.bn3d2 = nn.BatchNorm3d(1)
                self.relu = nn.ReLU()

            def forward(self, x):
                x = self.conv1d(x)
                x = self.bn1d(x)
                x = self.conv2d(x)
                x = self.bn2d(x)
                x = self.conv3d(x)
                x = self.bn3d(x)
                x = self.conv1d2(x)
                x = self.bn1d2(x)
                x = self.relu(x)
                x = self.conv2d2(x)
                x = self.bn2d2(x)
                x = self.relu(x)
                x = self.conv3d2(x)
                x = self.bn3d2(x)
                x = self.relu(x)
                return x

        # test train mode
        m = M().train()
        # currently we don't check if the module are configured with qconfig before fusion
        # TODO: if we decide to do that in the future, this test needs to
        # be updated
        # train mode fuse_fx is called in prepare_qat_fx
        m = prepare_qat_fx(m, {})
        expected_nodes = [
            ns.call_module(nni.ConvBn1d),
            ns.call_module(nni.ConvBn2d),
            ns.call_module(nni.ConvBn3d),
            ns.call_module(nni.ConvBnReLU1d),
            ns.call_module(nni.ConvBnReLU2d),
            ns.call_module(nni.ConvBnReLU3d),
        ]
        expected_occurrence = {
            ns.call_module(nn.ReLU): 0
        }
        self.checkGraphModuleNodes(
            m,
            expected_node_list=expected_nodes,
            expected_node_occurrence=expected_occurrence)

        # test eval mode
        m = M().eval()
        from torch.quantization.quantize_fx import fuse_fx
        # fuse_fx is a top level api and only supports eval mode
        m = fuse_fx(m)
        expected_nodes = [
            ns.call_module(nn.Conv1d),
            ns.call_module(nn.Conv2d),
            ns.call_module(nn.Conv3d),
            ns.call_module(nni.ConvReLU1d),
            ns.call_module(nni.ConvReLU2d),
            ns.call_module(nni.ConvReLU3d),
        ]
        # ConvBnRelu1d is not fused
        expected_occurrence = {
            ns.call_module(nn.ReLU): 0
        }
        self.checkGraphModuleNodes(
            m,
            expected_node_list=expected_nodes,
            expected_node_occurrence=expected_occurrence)

    def test_fuse_module_relu(self):
        class M(torch.nn.Module):
            def __init__(self):
                super().__init__()
                self.conv1d = nn.Conv1d(1, 1, 1)
                self.conv2d = nn.Conv2d(1, 1, 1)
                self.conv3d = nn.Conv3d(1, 1, 1)
                self.bn1d = nn.BatchNorm1d(1)
                self.bn2d = nn.BatchNorm2d(1)
                self.bn3d = nn.BatchNorm3d(1)
                self.relu = nn.ReLU()

            def forward(self, x):
                x = self.conv1d(x)
                x = self.relu(x)
                x = self.conv2d(x)
                x = self.relu(x)
                x = self.conv3d(x)
                x = self.relu(x)
                x = self.bn1d(x)
                x = self.relu(x)
                x = self.bn2d(x)
                x = self.relu(x)
                x = self.bn3d(x)
                x = self.relu(x)
                return x

        m = M().eval()
        from torch.quantization.quantize_fx import fuse_fx
        m = fuse_fx(m)
        expected_nodes = [
            ns.call_module(nni.ConvReLU1d),
            ns.call_module(nni.ConvReLU2d),
            ns.call_module(nni.ConvReLU3d),
            ns.call_module(nni.BNReLU2d),
            ns.call_module(nni.BNReLU3d),
        ]
        self.checkGraphModuleNodes(m, expected_node_list=expected_nodes)

    @skipIfNoFBGEMM
    def test_qconfig_fused_module(self):
        qconfig_dict = {
            "": None,
            "object_type": [(nn.Linear, default_qconfig),
                            (nn.ReLU, default_qconfig),
                            (F.relu, default_qconfig)]
        }

        linearRelu_node_list = [
            ns.call_function(torch.quantize_per_tensor),
            ns.call_module(nniq.LinearReLU),
            ns.call_method('dequantize')
        ]

        linearReluLinear_node_list = [
            ns.call_function(torch.quantize_per_tensor),
            ns.call_module(nniq.LinearReLU),
            ns.call_module(nnq.Linear),
            ns.call_method('dequantize')
        ]

        tests = [(LinearReluModel, linearRelu_node_list),
                 (LinearReluLinearModel, linearReluLinear_node_list)]

        for M, node_list in tests:
            m = M().eval()
            prepared = prepare_fx(m, qconfig_dict)
            prepared(torch.rand(5, 5))
            quantized = convert_fx(prepared)

            self.checkGraphModuleNodes(quantized, expected_node_list=node_list)

    def test_fuse_custom_config_dict_validity(self):
        r"""
        Verifies that if a user passes an invalid key or makes a typo when
        constructing a fuse_custom_config_dict, an error will be thrown and
        users will be notified of what keys are supported.
        """
        m = ConvModel().eval()
        from torch.quantization.quantize_fx import fuse_fx
        fuse_custom_config_dict = {"typo": None}

        with self.assertRaises(ValueError) as context:
            m = fuse_fx(m, fuse_custom_config_dict=fuse_custom_config_dict)
        self.assertTrue(
            'Expected fuse_custom_config_dict to have the following keys:'
            in str(context.exception)
        )
        self.assertTrue('But found \'typo\' instead.' in str(context.exception))

@skipIfNoFBGEMM
class TestQuantizeFx(QuantizationTestCase):
    def test_pattern_match(self):
        """ test MatchAllNode with
            conv - bn - add - relu pattern
        """
        class M(torch.nn.Module):
            def __init__(self):
                super().__init__()
                self.conv = nn.Conv2d(1, 1, 1)
                self.bn = nn.BatchNorm2d(1)
                self.relu = nn.ReLU()

            def forward(self, x, y):
                x = self.conv(x)
                x = self.bn(x)
                x = x + y
                x = self.relu(x)
                return x

        pattern = (nn.ReLU, (operator.add, (nn.BatchNorm2d, nn.Conv2d), MatchAllNode))
        m = torch.fx.symbolic_trace(M())
        modules = dict(m.named_modules())
        for n in m.graph.nodes:
            if n.op == 'call_module' and type(modules[n.target]) == nn.ReLU:
                self.assertTrue(is_match(modules, n, pattern))

    def _get_conv_linear_test_cases(self, is_reference):
        """ Returns a list of test cases, with format:
        is_dynamic, ModuleClass, module_constructor_inputs,
        inputs, quantized_node, weight_prepack_op
        """
        class FunctionalConv1d(torch.nn.Module):
            def __init__(self, weight):
                super().__init__()
                self.weight = torch.nn.Parameter(weight)
                self.stride = 1
                self.padding = 0
                self.dilation = 1
                self.groups = 1

            def forward(self, x):
                return F.conv1d(x, self.weight, None, self.stride, self.padding, self.dilation, self.groups)


        class Conv1d(torch.nn.Module):
            def __init__(self, *args):
                super().__init__()
                self.conv = torch.nn.Conv1d(*args)

            def forward(self, x):
                return self.conv(x)

        conv1d_input = torch.rand(1, 3, 224)
        conv1d_weight = torch.rand(3, 3, 3)
        conv1d_module_args = (3, 3, 3)

        class FunctionalConv2d(torch.nn.Module):
            def __init__(self, weight):
                super().__init__()
                self.weight = torch.nn.Parameter(weight)
                self.stride = (1, 1)
                self.padding = (0, 0)
                self.dilation = (1, 1)
                self.groups = 1

            def forward(self, x):
                return F.conv2d(x, self.weight, None, self.stride, self.padding, self.dilation, self.groups)

        class Conv2d(torch.nn.Module):
            def __init__(self, *args):
                super().__init__()
                self.conv = torch.nn.Conv2d(*args)

            def forward(self, x):
                return self.conv(x)

        conv2d_input = torch.rand(1, 3, 224, 224)
        conv2d_weight = torch.rand(3, 3, 3, 3)
        conv2d_module_args = (3, 3, 3)

        class FunctionalConv3d(torch.nn.Module):
            def __init__(self, weight):
                super().__init__()
                self.weight = torch.nn.Parameter(weight)
                self.stride = (1, 1, 1)
                self.padding = (0, 0, 0)
                self.dilation = (1, 1, 1)
                self.groups = 1

            def forward(self, x):
                return F.conv3d(
                    x,
                    self.weight,
                    None,
                    self.stride,
                    self.padding,
                    self.dilation,
                    self.groups,
                )

        class Conv3d(torch.nn.Module):
            def __init__(self, *args):
                super().__init__()
                self.conv = torch.nn.Conv3d(*args)

            def forward(self, x):
                return self.conv(x)

        conv3d_input = torch.rand(1, 3, 32, 224, 224)
        conv3d_weight = torch.rand(3, 3, 3, 3, 3)
        conv3d_module_args = (3, 3, 3)

        class Linear(torch.nn.Module):
            def __init__(self, weight):
                super().__init__()
                self.weight = torch.nn.Parameter(weight)

            def forward(self, x):
                return F.linear(x, self.weight)

        linear_input = torch.rand(8, 5)
        linear_weight = torch.rand(10, 5)

        class LinearModule(torch.nn.Module):
            def __init__(self):
                super().__init__()
                self.linear = torch.nn.Linear(5, 10)

            def forward(self, x):
                return self.linear(x)

        linear_module_input = torch.rand(8, 5)

        # is_dynamic, ModuleClass, module_constructor_inputs,
        # inputs, quantized_node, weight_prepack_node
        tests = [
            (
                False,
                FunctionalConv1d,
                (conv1d_weight,),
                (conv1d_input,),
                ns.call_function(torch.nn.functional.conv1d if is_reference else torch.ops.quantized.conv1d) ,
                ns.call_function(torch.ops.quantized.conv1d_prepack),
            ),
            (
                False,
                FunctionalConv2d,
                (conv2d_weight,),
                (conv2d_input,),
                ns.call_function(torch.nn.functional.conv2d if is_reference else torch.ops.quantized.conv2d),
                ns.call_function(torch.ops.quantized.conv2d_prepack),
            ),
            (
                False,
                FunctionalConv3d,
                (conv3d_weight,),
                (conv3d_input,),
                ns.call_function(torch.nn.functional.conv3d if is_reference else torch.ops.quantized.conv3d),
                ns.call_function(torch.ops.quantized.conv3d_prepack),
            ),
            (
                False,
                Conv1d,
                conv1d_module_args,
                (conv1d_input,),
                ns.call_module(nnqr.Conv1d if is_reference else nnq.Conv1d),
                None
            ),
            (
                False,
                Conv2d,
                conv2d_module_args,
                (conv2d_input,),
                ns.call_module(nnqr.Conv2d if is_reference else nnq.Conv2d),
                None
            ),
            (
                False,
                Conv3d,
                conv3d_module_args,
                (conv3d_input,),
                ns.call_module(nnqr.Conv3d if is_reference else nnq.Conv3d),
                None
            ),
            (
                True,
                Linear,
                (linear_weight,),
                (linear_input,),
                None if is_reference else ns.call_function(torch.ops.quantized.linear_dynamic),
                ns.call_function(torch.ops.quantized.linear_prepack),
            ),
            (
                False,
                Linear,
                (linear_weight,),
                (linear_input,),
                ns.call_function(torch.nn.functional.linear if is_reference else torch.ops.quantized.linear),
                ns.call_function(torch.ops.quantized.linear_prepack),
            ),
            (
                True,
                LinearModule,
                (),
                (linear_module_input,),
                ns.call_module(nnqd.Linear),
                None,
            ),
            (
                False,
                LinearModule,
                (),
                (linear_module_input,),
                ns.call_module(nnqr.Linear if is_reference else nnq.Linear),
                None,
            ),
        ]
        return tests

    """
    Unit tests for functionalities
    """
    @skipIfNoFBGEMM
    def test_functional_not_reference(self):
        """ Test quantizing functional conv and linear
        """
        tests = self._get_conv_linear_test_cases(is_reference=False)
        for (is_dynamic, ModuleClass, module_constructor_inputs,
             inputs, quantized_node, weight_prepack_node) in tests:
            quant_type = QuantType.DYNAMIC if is_dynamic else QuantType.STATIC
            node_occurrence = dict()
            if weight_prepack_node:
                node_occurrence[weight_prepack_node] = 0
            self.checkGraphModeFxOp(
                ModuleClass(*module_constructor_inputs),
                inputs, quant_type,
                expected_node=quantized_node,
                expected_node_occurrence=node_occurrence,
                is_reference=False)

    @skipIfNoFBGEMM
    def test_functional_reference(self):
        """ Test quantizing functional conv and linear with reference option
        """
        tests = self._get_conv_linear_test_cases(is_reference=True)
        for (is_dynamic, ModuleClass, module_constructor_inputs,
             inputs, quantized_node, weight_prepack_node) in tests:
            quant_type = QuantType.DYNAMIC if is_dynamic else QuantType.STATIC
            node_occurrence = dict()
            if weight_prepack_node:
                node_occurrence[weight_prepack_node] = 0
            self.checkGraphModeFxOp(
                ModuleClass(*module_constructor_inputs),
                inputs, quant_type,
                expected_node=quantized_node,
                expected_node_occurrence=node_occurrence,
                is_reference=True)

    @skipIfNoFBGEMM
    def test_dynamic_quant_weight_observer(self):
        ''' Test that weight observer is run in convert step
        '''

        class M(torch.nn.Module):
            def __init__(self, weight):
                super().__init__()
                self.weight = torch.nn.Parameter(weight)

            def forward(self, x):
                return F.linear(x, self.weight)

        m = M(torch.rand(1, 1)).eval()
        qconfig = default_dynamic_qconfig
        qconfig_dict = {'': qconfig}
        prepared = prepare_fx(m, qconfig_dict)
        quantized = convert_fx(prepared, is_reference=True)
        qparams = (quantized._input_scale_0, quantized._input_zero_point_0)
        weight_obs = qconfig.weight()
        weight_obs(quantized.weight)
        # Get the actual value to avoid tensor size mismatch error, torch.Size([]) vs torch.Size([1])
        ref_qparams = (weight_obs.calculate_qparams()[0].item(), weight_obs.calculate_qparams()[1].item())
        self.assertEqual(qparams, ref_qparams)

    def test_conv_bn_relu(self):
        convs = {
            1: nn.Conv1d,
            2: nn.Conv2d,
            3: nn.Conv3d,
        }
        bns = {
            1: nn.BatchNorm1d,
            2: nn.BatchNorm2d,
            3: nn.BatchNorm3d,
        }
        quantized_convs = {
            1: nnq.Conv1d,
            2: nnq.Conv2d,
            3: nnq.Conv3d,
        }
        quantized_conv_relus = {
            1: nniq.ConvReLU1d,
            2: nniq.ConvReLU2d,
            3: nniq.ConvReLU3d,
        }

        class M(torch.nn.Module):
            def __init__(self, dim, has_relu):
                super().__init__()
                self.conv = convs[dim](3, 3, 3)
                self.bn = bns[dim](3)
                self.relu = nn.ReLU() if has_relu else nn.Identity()
                self.has_relu = has_relu
                self.quant = QuantStub()
                self.dequant = DeQuantStub()

            def forward(self, x):
                x = self.quant(x)
                x = self.conv(x)
                x = self.bn(x)
                if self.has_relu:
                    x = self.relu(x)
                x = self.dequant(x)
                return x

        options = itertools.product([1, 2, 3], [True, False], self.static_quant_types)
        for dim, has_relu, quant_type in options:
            expected_node = ns.call_module(
                quantized_conv_relus[dim] if has_relu
                else quantized_convs[dim])
            m = M(dim, has_relu)
            m_eager = copy.deepcopy(m)
            result = self.checkGraphModeFxOp(
                m,
                self.img_data_dict[dim],
                quant_type,
                expected_node=expected_node,
            )

            # check numerics
            qengine = torch.backends.quantized.engine
            if quant_type == QuantType.STATIC:
                m_eager.eval()
                qconfig = get_default_qconfig(qengine)
                prepare_fn = prepare
            else:
                m_eager.train()
                qconfig = get_default_qat_qconfig(qengine)
                prepare_fn = prepare_qat

            fuse_list = ["conv", "bn"]
            if has_relu:
                fuse_list.append("relu")
            fuse_modules(m_eager, fuse_list, inplace=True)
            m_eager.qconfig = qconfig
            m_eager = prepare_fn(m_eager)
            m_eager(*self.img_data_dict[dim][0])
            m_eager = convert(m_eager)
            result_eager = m_eager(*self.img_data_dict[dim][0])
            self.assertEqual(result, result_eager)


    @skipIfNoFBGEMM
    def test_dynamic_quant_fp16(self):
        class Linear(torch.nn.Module):
            def __init__(self, weight):
                super().__init__()
                self.weight = torch.nn.Parameter(weight)

            def forward(self, x):
                return F.linear(x, self.weight)

        linear_input = torch.rand(8, 5)
        linear_weight = torch.rand(10, 5)

        class LinearModule(torch.nn.Module):
            def __init__(self):
                super().__init__()
                self.linear = torch.nn.Linear(5, 10)

            def forward(self, x):
                return self.linear(x)

        linear_module_input = torch.rand(8, 5)

        tests = [
            (Linear, (linear_weight,), (linear_input,),
             ns.call_function(torch.ops.quantized.linear_dynamic_fp16),
             ns.call_function(torch.ops.quantized.linear_prepack_fp16)),
            (LinearModule, (), (linear_module_input,),
             ns.call_module(nnqd.Linear),
             None),
        ]
        for (ModuleClass, module_constructor_inputs,
             inputs, quantized_node, weight_prepack_node) in tests:
            for is_reference in [True, False]:
                node_occurrence = dict()
                if weight_prepack_node:
                    node_occurrence[weight_prepack_node] = 0
                m = ModuleClass(*module_constructor_inputs).eval()
                qconfig_dict = {"": float16_dynamic_qconfig}
                m = prepare_fx(m, qconfig_dict)
                m = convert_fx(m, is_reference=is_reference)
                self.checkGraphModuleNodes(m, expected_node_occurrence=node_occurrence)



    @unittest.skipIf(not TEST_MULTIGPU, "multi-GPU not supported")
    @unittest.skipIf(not TEST_CUDA, "CUDA unavailable")
    @override_qengines
    def test_qat_prepare_device_affinity(self):
        """
        Tests that FX QAT prepare pass respects device affinity
        """
        class Model(nn.Module):

            def __init__(self):
                super(Model, self).__init__()
                self.conv = nn.Conv2d(1, 1, 1)
                self.bn = nn.BatchNorm2d(1)
                self.relu = nn.ReLU()

            def forward(self, x):
                x = self.conv(x)
                x = self.bn(x)
                x = self.relu(x)
                return x

        model = Model()
        qengine = torch.backends.quantized.engine
        qconfig_dict = {'': torch.quantization.get_default_qat_qconfig(qengine)}
        device = torch.device('cuda:0')
        model.to(device)

        # QAT prepare
        model = prepare_qat_fx(model, qconfig_dict)

        # ensure that running an input on CUDA works without any needed changes
        input = torch.randn(4, 1, 4, 4, device=device)
        model(input)

        # ensure all buffers and parameters are on the device we expect
        model_devices = {p.device for p in model.parameters()} | \
            {p.device for p in model.buffers()}
        self.assertEqual(len(model_devices), 1)
        model_device = next(iter(model_devices))
        self.assertEqual(model_device, device)

    @skipIfNoFBGEMM
    def test_dict_output(self):
        """ Make sure quantization runs for models with dictionary output
        """
        class M(torch.nn.Module):
            def __init__(self):
                super().__init__()
                self.conv = torch.nn.Conv2d(1, 1, 1)

            def forward(self, x):
                return {"output": self.conv(x["input"])}

        dict_input = {"input": torch.randn(1, 1, 1, 1)}
        m = M().eval()
        qconfig_dict = {"": default_qconfig}
        m = prepare_fx(m, qconfig_dict)
        m(dict_input)
        m = convert_fx(m)
        m(dict_input)

    @override_qengines
    def test_attention(self):
        """ Make sure quantization runs for a corner case in attention module
        """
        class M(torch.nn.Module):
            def __init__(self):
                super().__init__()
                self.conv = torch.nn.Conv2d(1, 1, 1)

            def forward(self, x):
                x = self.conv(x)
                q, k, v = x.chunk(3, dim=0)
                q = q.contiguous().view(-1, 1).transpose(0, 1)
                k = k.contiguous().view(-1, 1).transpose(0, 1)
                v = v.contiguous().view(-1, 1).transpose(0, 1)
                torch._assert(
                    k.size(1) == 1, "key size should be equal to 1"
                )
                r = torch.mm(k, v)
                return q * k + r

        tensor_input = torch.randn(3, 1, 1, 1)
        m = M().eval()
        qconfig_dict = {
            "": None,
            "object_type": [
                (nn.Conv2d, default_qconfig),
            ]
        }
        # make sure it runs
        m = prepare_fx(m, qconfig_dict)
        m(tensor_input)
        m = convert_fx(m)
        m(tensor_input)

    def _test_standalone_module(
            self,
            interface_config,
            prepare_count_check,
            standalone_prepare_count_check,
            convert_count_check,
            standalone_convert_count_check):
        """ Test standalone module with different quantized input/quantized output
        configurations
        """
        class StandaloneModule(torch.nn.Module):
            def __init__(self):
                super().__init__()
                self.conv = torch.nn.Conv2d(1, 1, 1)

            def forward(self, x):
                return self.conv(x)

        class M(torch.nn.Module):
            def __init__(self):
                super().__init__()
                self.conv = torch.nn.Conv2d(1, 1, 1)
                self.standalone = StandaloneModule()

            def forward(self, x):
                x = self.conv(x)
                x = self.standalone(x)
                return x

        class RefM(torch.nn.Module):
            def __init__(self):
                super().__init__()
                self.conv1 = torch.nn.Conv2d(1, 1, 1)
                self.conv2 = torch.nn.Conv2d(1, 1, 1)

            def forward(self, x):
                x = self.conv1(x)
                x = self.conv2(x)
                return x

        data = torch.randn(1, 1, 1, 1)
        # instantiate M and RefM and align the parameters
        original_m = M().eval()
        original_ref_m = RefM().eval()
        original_ref_m.conv1.weight = torch.nn.Parameter(original_m.conv.weight.detach())
        original_ref_m.conv1.bias = torch.nn.Parameter(original_m.conv.bias.detach())
        original_ref_m.conv2.weight = torch.nn.Parameter(original_m.standalone.conv.weight.detach())
        original_ref_m.conv2.bias = torch.nn.Parameter(original_m.standalone.conv.bias.detach())

        for is_name in [True, False]:
            if is_name:
                prepare_config = {
                    "standalone_module_name": [("standalone", None, interface_config)]
                }
            else:
                prepare_config = {
                    "standalone_module_class": [(StandaloneModule, None, interface_config)]
                }

            original_m_copy = copy.deepcopy(original_m)
            original_ref_m_copy = copy.deepcopy(original_ref_m)

            qconfig_dict = {"": default_qconfig}
            # check prepared model
            m = prepare_fx(
                original_m_copy, qconfig_dict, prepare_custom_config_dict=prepare_config)
            # calibration
            m(data)
            self.checkGraphModuleNodes(m, expected_node_occurrence=prepare_count_check)
            self.checkGraphModuleNodes(m.standalone, expected_node_occurrence=standalone_prepare_count_check)

            # check converted/quantized model
            m = convert_fx(m)
            self.checkGraphModuleNodes(m, expected_node_occurrence=convert_count_check)
            self.checkGraphModuleNodes(m.standalone, expected_node_occurrence=standalone_convert_count_check)
            res = m(data)

            # quantize the reference model
            ref_m = prepare_fx(original_ref_m_copy, qconfig_dict)
            ref_m(data)
            ref_m = convert_fx(ref_m)
            ref_res = ref_m(data)
            self.assertEqual(res, ref_res)

    def test_standalone_module_float_interface(self):
        float_interface_config = {
            "input_quantized_idxs": [],  # float input
            "output_quantized_idxs": [],  # float output
        }
        interface_config = float_interface_config
        # input and output of first conv, observer for standalone module
        # will be inserted in the standalone module itself
        prepare_count_check = {
            ns.call_module(torch.quantization.MinMaxObserver): 2
        }
        # for input and output of conv in the standalone module
        standalone_prepare_count_check = {
            ns.call_module(torch.quantization.MinMaxObserver): 2
        }
        convert_count_check = {
            ns.call_function(torch.quantize_per_tensor) : 1,
            ns.call_module(nnq.Conv2d) : 1,
            ns.call_method("dequantize") : 1,
        }
        standalone_convert_count_check = {
            # standalone module will take float as input and output
            # so we'll see quantize and dequantize in the modoule
            ns.call_function(torch.quantize_per_tensor) : 1,
            ns.call_module(nnq.Conv2d): 1,
            ns.call_method("dequantize") : 1,
        }
        self._test_standalone_module(
            interface_config,
            prepare_count_check,
            standalone_prepare_count_check,
            convert_count_check,
            standalone_convert_count_check)

    def test_standalone_module_quantized_interface(self):
        quantized_interface_config = {
            "input_quantized_idxs": [0],  # quantized input
            "output_quantized_idxs": [0],  # quantized output
        }
        interface_config = quantized_interface_config
        # observer for input and output of first conv
        prepare_count_check = {
            ns.call_module(torch.quantization.MinMaxObserver): 2
        }
        # for output of conv in the standalone module
        standalone_prepare_count_check = {
            ns.call_module(torch.quantization.MinMaxObserver): 1
        }
        convert_count_check = {
            # quantizing input for conv
            ns.call_function(torch.quantize_per_tensor) : 1,
            ns.call_module(nnq.Conv2d) : 1,
            # dequantizing output of standalone module
            ns.call_method("dequantize") : 1,
        }
        standalone_convert_count_check = {
            # quantization of input happens in parent module
            # quantization of output happens in the quantized conv module
            ns.call_function(torch.quantize_per_tensor) : 0,
            ns.call_module(nnq.Conv2d): 1,
            # dequantization for output happens in parent module
            ns.call_method("dequantize") : 0,
        }
        self._test_standalone_module(
            interface_config,
            prepare_count_check,
            standalone_prepare_count_check,
            convert_count_check,
            standalone_convert_count_check)

    @skipIfNoFBGEMM
    def test_qconfig_none(self):
        class M(torch.nn.Module):
            def __init__(self):
                super(M, self).__init__()
                self.conv1 = nn.Conv2d(1, 1, 1)
                self.conv2 = nn.Conv2d(1, 1, 1)

            def forward(self, x):
                x = self.conv1(x)
                x = self.conv2(x)
                return x

        m = M().eval()
        qconfig_dict = {"": default_qconfig,
                        "module_name": [("conv2", None)]}
        m = prepare_fx(m, qconfig_dict)
        data = torch.randn(1, 1, 1, 1)
        m(data)
        m = convert_fx(m)
        m(data)
        # first conv is quantized, second conv is not quantized
        node_list = [
            ns.call_function(torch.quantize_per_tensor),
            ns.call_module(nnq.Conv2d),
            ns.call_method("dequantize"),
            ns.call_module(nn.Conv2d),
        ]
        self.checkGraphModuleNodes(m, expected_node_list=node_list)

    def test_qconfig_module_type(self):
        class M(torch.nn.Module):
            def __init__(self):
                super(M, self).__init__()
                self.conv1 = nn.Conv2d(1, 1, 1)
                self.conv2 = nn.Conv2d(1, 1, 1)

            def forward(self, x):
                x = self.conv1(x)
                x = self.conv2(x)
                return x

        m = M().eval()
        qconfig_dict = {"object_type": [(torch.nn.Conv2d, default_qconfig)]}
        m = prepare_fx(m, qconfig_dict)
        data = torch.randn(1, 1, 1, 1)
        m(data)
        m = convert_fx(m)
        m(data)
        # first conv is quantized, second conv is not quantized
        node_list = [
            ns.call_function(torch.quantize_per_tensor),
            ns.call_module(nnq.Conv2d),
            ns.call_module(nnq.Conv2d),
            ns.call_method("dequantize"),
        ]
        self.checkGraphModuleNodes(m, expected_node_list=node_list)

    def test_qconfig_qat_module_type(self):
        class Linear(torch.nn.Module):
            def __init__(self):
                super().__init__()
                self.w = torch.ones(5, 5)
                self.b = torch.zeros(5)

            def forward(self, x):
                return torch.nn.functional.linear(x, self.w, self.b)


        class M(torch.nn.Module):
            def __init__(self):
                super().__init__()
                self.mods1 = torch.nn.Sequential(
                    torch.nn.Linear(5, 5),
                )

            def forward(self, x):
                x = self.mods1(x)
                return x

        model = M().train()

        qconfig_dict = {
            "": None,
            "object_type": [
                (torch.nn.Linear, default_qat_qconfig),
            ],
        }
        m = prepare_qat_fx(model, qconfig_dict)
        m(torch.rand(5, 5))
        m = convert_fx(m)
        m(torch.rand(5, 5))
        node_list = [
            ns.call_function(torch.quantize_per_tensor),
            ns.call_module(nnq.Linear),
            ns.call_method("dequantize"),
        ]
        self.checkGraphModuleNodes(m, expected_node_list=node_list)

    def test_qconfig_function(self):
        class M(torch.nn.Module):
            def __init__(self):
                super(M, self).__init__()

            def forward(self, x, y):
                return x + y

        m = M().eval()
        qconfig_dict = {"object_type": [(operator.add, default_qconfig)]}
        m = prepare_fx(m, qconfig_dict)
        data = torch.randn(1, 1, 1, 1)
        m(data, data)
        m = convert_fx(m)
        m(data, data)
        # first conv is quantized, second conv is not quantized
        node_list = [
            ns.call_function(torch.quantize_per_tensor),
            ns.call_function(torch.ops.quantized.add),
            ns.call_method("dequantize"),
        ]
        self.checkGraphModuleNodes(m, expected_node_list=node_list)

    def test_qconfig_module_name_regex(self):
        class M(torch.nn.Module):
            def __init__(self):
                super(M, self).__init__()
                self.conv1 = nn.Conv2d(1, 1, 1)
                self.conv2 = nn.Conv2d(1, 1, 1)

            def forward(self, x):
                x = self.conv1(x)
                x = self.conv2(x)
                return x

        m = M().eval()
        qconfig_dict = {"module_name_regex": [("conv*", default_qconfig)]}
        m = prepare_fx(m, qconfig_dict)
        data = torch.randn(1, 1, 1, 1)
        m(data)
        m = convert_fx(m)
        m(data)
        # first conv is quantized, second conv is not quantized
        node_list = [
            ns.call_function(torch.quantize_per_tensor),
            ns.call_module(nnq.Conv2d),
            ns.call_module(nnq.Conv2d),
            ns.call_method("dequantize"),
        ]
        self.checkGraphModuleNodes(m, expected_node_list=node_list)

    def test_qconfig_precedence(self):
        for device in get_supported_device_types():
            class M(torch.nn.Module):
                def __init__(self):
                    super(M, self).__init__()
                    self.linear = nn.Linear(1, 1)
                    self.conv = nn.Conv2d(1, 1, 1)
                    self.module_conv1 = nn.Conv2d(1, 1, 1)
                    self.module_conv2 = nn.Conv2d(1, 1, 1)

                def forward(self, x):
                    # global
                    x = self.linear(x)
                    # global + object_type --> object_type
                    x = self.conv(x)
                    # global + object_type + module_name_regex --> module_name_regex
                    x = self.module_conv1(x)
                    # global + object_type + module_name_regex + module_name --> module_name
                    x = self.module_conv2(x)
                    return x

            m = M().to(device).eval()

            global_qconfig = default_qconfig
            object_type_qconfig = default_dynamic_qconfig
            module_name_regex_qconfig = float16_dynamic_qconfig
            module_name_qconfig = default_qat_qconfig
            qconfig_dict = {
                "": global_qconfig,
                "object_type": [(nn.Conv2d, object_type_qconfig)],
                "module_name_regex": [("module_conv*", module_name_regex_qconfig)],
                "module_name": [("module_conv2", module_name_qconfig)]}
            m_prep = prepare_fx(m, qconfig_dict)
            self.assertEqual(m_prep.linear.qconfig.activation.p.func, global_qconfig.activation.p.func)
            self.assertEqual(m_prep.linear.qconfig.weight.p.func, global_qconfig.weight.p.func)
            self.assertEqual(m_prep.conv.qconfig.activation.p.func, object_type_qconfig.activation.p.func)
            self.assertEqual(m_prep.conv.qconfig.weight.p.func, object_type_qconfig.weight.p.func)
            self.assertEqual(m_prep.module_conv1.qconfig.activation.p.func, module_name_regex_qconfig.activation.p.func)
            self.assertEqual(m_prep.module_conv1.qconfig.weight.p.func, module_name_regex_qconfig.weight.p.func)
            self.assertEqual(m_prep.module_conv2.qconfig.activation.p.func, module_name_qconfig.activation.p.func)
            self.assertEqual(m_prep.module_conv2.qconfig.weight.p.func, module_name_qconfig.weight.p.func)

    def test_qconfig_module_name_object_type_order(self):
        class M1(torch.nn.Module):
            def __init__(self):
                super().__init__()
                self.fc1 = nn.Linear(1, 1)
                self.fc2 = nn.Linear(1, 1)

            def forward(self, x):
                x = self.fc1(x)
                x = self.fc2(x)
                x = torch.add(x, x)
                x = torch.add(x, x)
                return x

        class M2(torch.nn.Module):
            def __init__(self):
                super().__init__()
                self.fc1 = nn.Linear(1, 1)
                self.fc2 = nn.Linear(1, 1)
                self.m1 = M1()

            def forward(self, x):
                x = self.fc1(x)
                x = self.fc2(x)
                x = torch.add(x, x)
                x = torch.add(x, x)
                x = self.m1(x)
                return x

        class M3(torch.nn.Module):
            def __init__(self):
                super().__init__()
                self.fc1 = nn.Linear(1, 1)
                self.fc2 = nn.Linear(1, 1)
                self.m2 = M2()

            def forward(self, x):
                x = self.fc1(x)
                x = self.fc2(x)
                x = torch.add(x, x)
                x = torch.add(x, x)
                x = self.m2(x)
                return x

        m = M3().eval()
        qconfig_dict = {
            "module_name_object_type_order": [
                # test various FQNs: global, single child, multiple children
                ("", nn.Linear, 0, torch.quantization.default_qconfig),
                ("", torch.add, 0, torch.quantization.default_qconfig),
                ("m2", nn.Linear, 1, torch.quantization.default_qconfig),
                ("m2", torch.add, 1, torch.quantization.default_qconfig),
                ("m2.m1", nn.Linear, 0, torch.quantization.default_qconfig),
                ("m2.m1", torch.add, 0, torch.quantization.default_qconfig),
            ],
        }
        m = prepare_fx(m, qconfig_dict)
        data = torch.randn(1, 1, 1, 1)
        m(data)
        m = convert_fx(m)
        m(data)

        node_list = [
            # m3
            ns.call_function(torch.quantize_per_tensor),
            ns.call_module(nnq.Linear),
            ns.call_method("dequantize"),
            ns.call_module(nn.Linear),
            ns.call_function(torch.quantize_per_tensor),
            ns.call_function(torch.ops.quantized.add),
            ns.call_method("dequantize"),
            ns.call_function(torch.add),
            # m2
            ns.call_module(nn.Linear),
            ns.call_function(torch.quantize_per_tensor),
            ns.call_module(nnq.Linear),
            ns.call_method("dequantize"),
            ns.call_function(torch.add),
            ns.call_function(torch.quantize_per_tensor),
            ns.call_function(torch.ops.quantized.add),
            # m1
            ns.call_module(nnq.Linear),
            ns.call_method("dequantize"),
            ns.call_module(nn.Linear),
            ns.call_function(torch.quantize_per_tensor),
            ns.call_function(torch.ops.quantized.add),
            ns.call_method("dequantize"),
            ns.call_function(torch.add),
        ]
        self.checkGraphModuleNodes(m, expected_node_list=node_list)

        # test that function order overrides global qconfig
        class M4(torch.nn.Module):
            def __init__(self):
                super().__init__()
                self.fc1 = nn.Linear(1, 1)
                self.fc2 = nn.Linear(1, 1)

            def forward(self, x):
                x = self.fc1(x)
                x = self.fc2(x)
                x = torch.add(x, x)
                x = torch.add(x, x)
                return x

        m = M4().eval()
        qconfig_dict = {
            "": torch.quantization.default_qconfig,
            "module_name_object_type_order": [
                ("", nn.Linear, 1, None),
                ("", torch.add, 1, None),
            ],
        }
        m = prepare_fx(m, qconfig_dict)
        data = torch.randn(1, 1, 1, 1)
        m(data)
        m = convert_fx(m)
        m(data)

        node_list = [
            ns.call_function(torch.quantize_per_tensor),
            ns.call_module(nnq.Linear),
            ns.call_method("dequantize"),
            ns.call_module(nn.Linear),
            ns.call_function(torch.quantize_per_tensor),
            ns.call_function(torch.ops.quantized.add),
            ns.call_method("dequantize"),
            ns.call_function(torch.add),
        ]
        self.checkGraphModuleNodes(m, expected_node_list=node_list)


    def test_qconfig_dict_validity(self):
        r"""
        Verifies that if a user passes an invalid key or makes a typo when
        constructing a qconfig_dict, an error will be thrown and users will be
        notified of what keys are supported.
        """
        m = ConvModel().eval()
        qconfig_dict = {"object_typo": [(torch.nn.Conv2d, default_qconfig)]}

        with self.assertRaises(ValueError) as context:
            m = prepare_fx(m, qconfig_dict)
        self.assertTrue(
            'Expected qconfig_dict to have the following keys:' in str(context.exception)
        )
        self.assertTrue('But found \'object_typo\' instead.' in str(context.exception))

    def test_prepare_custom_config_dict_validity(self):
        r"""
        Verifies that if a user passes an invalid key or makes a typo when
        constructing a prepare_custom_config_dict, an error will be thrown and
        users will be notified of what keys are supported.
        """
        m = ConvModel().eval()
        qconfig_dict = {"object_type": [(torch.nn.Conv2d, default_qconfig)]}
        prepare_custom_config_dict = {"typo": None}

        with self.assertRaises(ValueError) as context:
            m = prepare_fx(m, qconfig_dict, prepare_custom_config_dict)
        self.assertTrue(
            'Expected prepare_custom_config_dict to have the following keys:'
            in str(context.exception)
        )
        self.assertTrue('But found \'typo\' instead.' in str(context.exception))

    def test_convert_custom_config_dict_validity(self):
        r"""
        Verifies that if a user passes an invalid key or makes a typo when
        constructing a convert_custom_config_dict, an error will be thrown and
        users will be notified of what keys are supported.
        """
        m = ConvModel().eval()
        qconfig_dict = {"module_name_regex": [("conv*", default_qconfig)]}
        m = prepare_fx(m, qconfig_dict)
        convert_custom_config_dict = {"typo": None}

        with self.assertRaises(ValueError) as context:
            m = convert_fx(m, convert_custom_config_dict=convert_custom_config_dict)
        self.assertTrue(
            'Expected convert_custom_config_dict to have the following keys:'
            in str(context.exception)
        )
        self.assertTrue('But found \'typo\' instead.' in str(context.exception))

    def test_remove_qconfig(self):
        class M(torch.nn.Module):
            def __init__(self):
                super().__init__()
                self.avg_pool = torch.nn.AvgPool2d(1)

            def forward(self, x):
                return self.avg_pool(x)

        m = M().eval()
        qconfig_dict = {'': default_qconfig}
        m = prepare_fx(m, qconfig_dict)
        data = torch.randn(1, 1, 1, 1)
        m(data)
        m = convert_fx(m)
        m(data)
        for name, module in m.named_modules():
            self.assertFalse(hasattr(module, 'qconfig'),
                             'qconfig is not removed for ' + name)

    def test_return_none(self):
        class M(torch.nn.Module):
            def forward(self, x):
                pass

        m = M().eval()
        qconfig_dict = {'': torch.quantization.default_qconfig}
        m = prepare_fx(m, qconfig_dict)
        m = convert_fx(m)

    def test_default_quant_after_none_qconfig(self):
        """ Make sure default quant is inserted properly"""
        class M(torch.nn.Module):
            def __init__(self):
                super().__init__()
                self.conv1 = torch.nn.Conv2d(1, 1, 1)
                self.conv2 = torch.nn.Conv2d(1, 1, 1)

            def forward(self, x):
                x = self.conv1(x)
                x = x.transpose(1, 2)
                x = self.conv2(x)

        m = M().eval()
        qconfig_dict = {
            "": default_qconfig,
            "module_name": [
                ("conv1", None)
            ]
        }
        m = prepare_fx(m, qconfig_dict)
        m = convert_fx(m)

    def test_qconfig_for_call_method(self):
        class Sub(torch.nn.Module):
            def __init__(self):
                super().__init__()
                self.conv = torch.nn.Conv2d(1, 1, 1)

            def forward(self, x):
                x = x.transpose(2, 3)
                x = self.conv(x)
                return x.transpose(2, 3)

        class M(torch.nn.Module):
            def __init__(self):
                super().__init__()
                self.sub = Sub()
                self.conv1 = torch.nn.Conv2d(1, 1, 1)
                self.conv2 = torch.nn.Conv2d(1, 1, 1)

            def forward(self, x):
                x = self.conv1(x)
                x = self.sub(x)
                x = self.conv2(x)
                return x.transpose(2, 3)

        qconfig_dict1 = {"": default_qconfig, "module_name": [("sub", None)]}
        # since sub is configured to have qconfig None, we should dequantize the output
        # of self.conv1 and quantize the input of self.conv2
        # dequantize after conv2 should happen after transpose since
        # it is configured with default_qconfig
        # nodes in Sub module instance is not quantized
        node_list1 = [
            ns.call_function(torch.quantize_per_tensor),
            ns.call_module(nnq.Conv2d),
            ns.call_method("dequantize"),
            ns.call_method("transpose"),
            ns.call_module(nn.Conv2d),
            ns.call_method("transpose"),
            ns.call_function(torch.quantize_per_tensor),
            ns.call_module(nnq.Conv2d),
            ns.call_method("transpose"),
            ns.call_method("dequantize")
        ]

        qconfig_dict2 = {"": None, "module_name": [("sub", default_qconfig)]}
        # Only nodes in Sub module instance are quantized
        # the first transpose is not quantized because the input is not quantized
        node_list2 = [
            ns.call_module(nn.Conv2d),
            ns.call_function(torch.quantize_per_tensor),
            ns.call_method("transpose"),
            ns.call_module(nnq.Conv2d),
            ns.call_method("transpose"),
            ns.call_method("dequantize"),
            ns.call_module(nn.Conv2d),
            ns.call_method("transpose"),
        ]

        for qconfig_dict, node_list in [
                (qconfig_dict1, node_list1),
                (qconfig_dict2, node_list2)
        ]:
            m = M().eval()
            m = prepare_fx(m, qconfig_dict)
            m(torch.randn(2, 1, 3, 3))
            m = convert_fx(m)
            self.checkGraphModuleNodes(m, expected_node_list=node_list)
            # make sure it runs
            m(torch.randn(2, 1, 3, 3))

    def test_qconfig_for_call_func(self):
        class Linear(torch.nn.Module):
            def __init__(self):
                super().__init__()
                self.w = torch.ones(5, 5)
                self.b = torch.zeros(5)

            def forward(self, x):
                return torch.nn.functional.linear(x, self.w, self.b)

        class M(torch.nn.Module):
            def __init__(self):
                super().__init__()
                self.mods1 = torch.nn.Sequential(
                    Linear(),
                    Linear()
                )
                self.mods2 = Linear()

            def forward(self, x):
                x = self.mods1(x)
                x = self.mods2(x)
                return x

        model = M().eval()
        qconfig_dict = {"": default_qconfig, "module_name": [("mods2", None)]}
        m = prepare_fx(model, qconfig_dict)
        m(torch.rand(5, 5))

        m = convert_fx(m)
        node_list = [
            ns.call_function(torch.quantize_per_tensor),
            ns.call_function(torch.ops.quantized.linear),
            ns.call_function(torch.ops.quantized.linear),
            ns.call_method('dequantize'),
            ns.call_function(torch.nn.functional.linear)
        ]
        self.checkGraphModuleNodes(m, expected_node_list=node_list)
        m(torch.rand(5, 5))

    def test_preserve_attributes(self):
        class M(torch.nn.Module):
            def __init__(self):
                super().__init__()
                self.conv = torch.nn.Conv2d(1, 1, 1)

            def forward(self, x):
                return self.conv(x)

        m = M()
        m.eval()
        m.preserved_attr = 3
        prepare_custom_config_dict = {
            "preserved_attributes": ["preserved_attr"]
        }
        m = prepare_fx(m, {"": default_qconfig}, prepare_custom_config_dict)

        def assertAttrPreserved(m):
            self.assertTrue(hasattr(m, "preserved_attr"))
            self.assertTrue(m.preserved_attr, 3)

        assertAttrPreserved(m)
        convert_custom_config_dict = {
            "preserved_attributes": ["preserved_attr"]
        }
        m = convert_fx(m, convert_custom_config_dict=convert_custom_config_dict)
        assertAttrPreserved(m)

    @skipIfNoFBGEMM
    def test_qat_and_script(self):
        model = LinearModelWithSubmodule().train()
        qengine = torch.backends.quantized.engine
        qconfig_dict = {'': torch.quantization.get_default_qat_qconfig(qengine)}
        model = prepare_qat_fx(model, qconfig_dict)

        # ensure scripting works
        scripted = torch.jit.script(model)
        # run one round to make sure model runs
        x = torch.randn(5, 5)
        scripted(x)
        FileCheck().check_count('FakeQuantize = prim::GetAttr[name="', 4, exactly=True) \
                   .run(scripted.graph)

        # disable fake_quant and observer
        for epoch in range(3):
            if epoch == 1:
                scripted.apply(torch.quantization.disable_observer)
            if epoch == 2:
                scripted.apply(torch.quantization.disable_fake_quant)

        # ensure the fake_quant and observer have been disabled.
        matches = ['.fake_quant_enabled', '.observer_enabled']
        for key, v in scripted.state_dict().items():
            if any(x in key for x in matches):
                self.assertEqual(v, torch.tensor([0], dtype=torch.uint8))

        # enable them back
        scripted.apply(torch.quantization.enable_fake_quant)
        scripted.apply(torch.quantization.enable_observer)
        for key, v in scripted.state_dict().items():
            if any(x in key for x in matches):
                self.assertEqual(v, torch.tensor([1], dtype=torch.uint8))

    @skipIfNoFBGEMM
    def test_save_observer_state_dict(self):
        orig = LinearModelWithSubmodule().eval()
        model = orig
        qconfig_dict = {'': torch.quantization.get_default_qconfig('fbgemm')}
        model = prepare_fx(model, qconfig_dict)

        # run it through input
        x = torch.randn(5, 5)
        model(x)

        quant = convert_fx(model)

        # save state_dict of model
        obs_dict = torch.quantization.get_observer_state_dict(model)
        b = io.BytesIO()
        torch.save(obs_dict, b)
        b.seek(0)

        # Load the stats into new model
        model_2 = orig
        model_2 = prepare_fx(model_2, qconfig_dict)

        loaded_dict = torch.load(b)
        torch.quantization.load_observer_state_dict(model_2, loaded_dict)

        quant_2 = convert_fx(model_2)

        # Verify that loaded state dict produces same results.
        self.assertEqual(quant(x), quant_2(x))

    @skipIfNoFBGEMM
    def test_custom_module_class(self):
        class CustomModule(torch.nn.Module):
            def __init__(self):
                super().__init__()
                self.linear = torch.nn.Linear(3, 3)

            def forward(self, x):
                return self.linear(x)

        class ObservedCustomModule(torch.nn.Module):
            def __init__(self, linear):
                super().__init__()
                self.linear = linear

            def forward(self, x):
                return self.linear(x)

            @classmethod
            def from_float(cls, float_module):
                assert hasattr(float_module, 'qconfig')
                observed = cls(float_module.linear)
                observed.qconfig = float_module.qconfig
                return observed

        class StaticQuantCustomModule(torch.nn.Module):
            def __init__(self, linear):
                super().__init__()
                self.linear = linear

            def forward(self, x):
                return self.linear(x)

            @classmethod
            def from_observed(cls, observed_module):
                assert hasattr(observed_module, 'qconfig')
                assert hasattr(observed_module, 'activation_post_process')
                observed_module.linear.activation_post_process = \
                    observed_module.activation_post_process
                quantized = cls(nnq.Linear.from_float(observed_module.linear))
                return quantized

        class DynamicQuantCustomModule(torch.nn.Module):
            def __init__(self, linear):
                super().__init__()
                self.linear = linear

            def forward(self, x):
                return self.linear(x)

            @classmethod
            def from_observed(cls, observed_module):
                assert hasattr(observed_module, 'qconfig')
                quantized = cls(nnqd.Linear.from_float(observed_module.linear))
                return quantized

        class M(torch.nn.Module):
            def __init__(self):
                super().__init__()
                self.linear = torch.nn.Linear(3, 3)
                self.custom = CustomModule()

            def forward(self, x):
                x = self.linear(x)
                x = self.custom(x)
                return x

        class RefM(torch.nn.Module):
            def __init__(self):
                super().__init__()
                self.linear1 = torch.nn.Linear(3, 3)
                self.linear2 = torch.nn.Linear(3, 3)

            def forward(self, x):
                x = self.linear1(x)
                x = self.linear2(x)
                return x

        data = torch.randn(3, 3)
        # instantiate M and RefM and align the parameters
        original_m = M().eval()
        original_ref_m = RefM().eval()
        original_ref_m.linear1.weight = torch.nn.Parameter(original_m.linear.weight.detach())
        original_ref_m.linear1.bias = torch.nn.Parameter(original_m.linear.bias.detach())
        original_ref_m.linear2.weight = torch.nn.Parameter(original_m.custom.linear.weight.detach())
        original_ref_m.linear2.bias = torch.nn.Parameter(original_m.custom.linear.bias.detach())

        test_configs = {
            "static": (default_qconfig, StaticQuantCustomModule, 3),
            "dynamic": (default_dynamic_qconfig, DynamicQuantCustomModule, 0)
        }

        for quant_type in [QuantType.STATIC, QuantType.DYNAMIC]:
            key = quant_type_to_str(quant_type)
            qconfig, quantized_module_class, num_observers = test_configs[key]
            qconfig_dict = {"": qconfig}
            if key == "static":
                prepare_custom_config_dict = {
                    "float_to_observed_custom_module_class": {
                        "static": {
                            CustomModule: ObservedCustomModule
                        }
                    }
                }
                convert_custom_config_dict = {
                    "observed_to_quantized_custom_module_class": {
                        "static": {
                            ObservedCustomModule: quantized_module_class
                        }
                    }
                }
            else:
                prepare_custom_config_dict = {
                    "non_traceable_module_class": [
                        CustomModule
                    ]
                }
                convert_custom_config_dict = {
                    "observed_to_quantized_custom_module_class": {
                        "dynamic": {
                            CustomModule: quantized_module_class
                        }
                    }
                }

            # check prepared model
            m = prepare_fx(
                original_m,
                qconfig_dict,
                prepare_custom_config_dict=prepare_custom_config_dict)
            # calibration
            m(data)
            # all activation observers are inserted in the top level module
            count_check = {
                ns.call_module(torch.quantization.MinMaxObserver): num_observers
            }
            self.checkGraphModuleNodes(m, expected_node_occurrence=count_check)

            # check converted/quantized model
            m = convert_fx(
                m,
                convert_custom_config_dict=convert_custom_config_dict)
            if quant_type == QuantType.STATIC:
                count_check = {
                    ns.call_function(torch.quantize_per_tensor) : 1,
                    ns.call_module(nnq.Linear) : 1,
                    ns.call_method('dequantize') : 1,
                }
                self.checkGraphModuleNodes(m, expected_node_occurrence=count_check)
            self.assertEqual(type(m.custom), quantized_module_class)
            res = m(data)

            # quantize the reference model
            ref_m = prepare_fx(original_ref_m, qconfig_dict)
            ref_m(data)
            ref_m = convert_fx(ref_m)
            ref_res = ref_m(data)
            self.assertEqual(res, ref_res)

    @skipIfNoFBGEMM
    def test_non_traceable_module(self):
        class NonTraceable(torch.nn.Module):
            def __init__(self):
                super().__init__()

            def forward(self, x):
                for k in x.keys():
                    print(x[k])
                return x

        class NonTraceable2(torch.nn.Module):
            def __init__(self):
                super().__init__()

            def forward(self, x):
                # data dependent control flow is not traceable
                for i in x:
                    print(i)
                return x

        class M(torch.nn.Module):
            def __init__(self):
                super().__init__()
                self.m1 = NonTraceable()
                self.m2 = NonTraceable2()

            def forward(self, x):
                x = self.m1(x)
                x = self.m2(x)
                return x

        m = M().eval()
        qconfig_dict = {"": default_qconfig}
        prepare_custom_config_dict = {
            "non_traceable_module_name": [
                "m1"
            ],
            "non_traceable_module_class": [
                NonTraceable2
            ]
        }
        m = prepare_fx(
            m, qconfig_dict,
            prepare_custom_config_dict=prepare_custom_config_dict)

        node_occurrence = {
            ns.call_module(NonTraceable) : 1,
            ns.call_module(NonTraceable2) : 1,
        }
        # make sure these modules are not traced
        self.checkGraphModuleNodes(m, expected_node_occurrence=node_occurrence)

    def test_prepared_model_deepcopy(self):
        """Ensures that copy.deepcopy works correctly on a prepared model.
        """
        class M(torch.nn.Module):
            def __init__(self):
                super().__init__()
                self.conv = torch.nn.Conv2d(1, 1, 1)
                self._foobar = 'foobar'
                self.foobar2 = 'foobar2'

            def forward(self, x):
                x = self.conv(x)
                return x

        m = M()
        m.eval()
        qconfig_dict = {'': torch.quantization.default_qconfig}
        prepared = prepare_fx(m, qconfig_dict)
        # calibrate
        prepared(torch.randn(4, 1, 4, 4))
        # copy
        prepared_copy = copy.deepcopy(prepared)
        # quantize, should run with no errors
        quantized = convert_fx(prepared_copy)

    def test_dequantize(self):
        r""" Test to make sure dequantize node are placed before
        non-quantizable node
        """
        class M(torch.nn.Module):
            def __init__(self):
                super().__init__()
                self.conv = torch.nn.Conv2d(1, 1, 1)
                self.act = torch.nn.GELU()

            def forward(self, x):
                x = self.conv(x)
                return self.act(x)

        data = torch.rand(5, 1, 3, 3, dtype=torch.float)
        for quant_type in self.static_quant_types:
            node_list = [
                ns.call_module(nnq.Conv2d),
                ns.call_method("dequantize"),
                ns.call_module(nn.GELU),
            ]
            self.checkGraphModeFxOp(
                M().eval(), (data,), quant_type, expected_node_list=node_list)

    def test_sequential(self):
        class M(torch.nn.Module):
            def __init__(self):
                super().__init__()
                self.convs = torch.nn.Sequential(
                    torch.nn.Conv2d(1, 1, 1),
                    torch.nn.Conv2d(1, 1, 1)
                )

            def forward(self, x):
                x = self.convs(x)
                return x

        data = torch.rand(5, 1, 3, 3, dtype=torch.float)
        for quant_type in self.static_quant_types:
            node_list = [
                ns.call_module(nnq.Conv2d),
                ns.call_module(nnq.Conv2d),
            ]
            self.checkGraphModeFxOp(
                M().eval(), (data,), quant_type, expected_node_list=node_list)

    def _test_quantized_inputs_outputs(
            self, prepare_custom_config_dict, prepare_count_check,
            convert_count_check):
        """
        Test the option to have inputs and outputs of the graph quantized
        """
        class M(torch.nn.Module):
            def __init__(self):
                super().__init__()
                self.conv1 = torch.nn.Conv2d(1, 1, 1)
                self.conv2 = torch.nn.Conv2d(1, 1, 1)

            def forward(self, x):
                x = self.conv1(x)
                x = self.conv2(x)
                return x

        # quantized input, quantized output
        m = M()
        qconfig_dict = {'': torch.quantization.default_qconfig}
        m.eval()
        mp = torch.quantization.quantize_fx.prepare_fx(
            m, qconfig_dict,
            prepare_custom_config_dict=prepare_custom_config_dict)
        self.checkGraphModuleNodes(mp, expected_node_occurrence=prepare_count_check)
        mp(torch.randn(1, 1, 4, 4))
        mq = torch.quantization.quantize_fx.convert_fx(mp)
        self.checkGraphModuleNodes(mq, expected_node_occurrence=convert_count_check)

    def test_quantized_input_quantized_output(self):
        prepare_custom_config_dict = {
            'input_quantized_idxs': [0], 'output_quantized_idxs': [0]}
        prepare_count_check = {
            ns.call_module(torch.quantization.MinMaxObserver): 2,
        }
        convert_count_check = {
            ns.call_function(torch.quantize_per_tensor): 0,
            ns.call_method('dequantize'): 0,
        }
        self._test_quantized_inputs_outputs(
            prepare_custom_config_dict, prepare_count_check, convert_count_check)

    def test_fp32_input_quantized_output(self):
        prepare_custom_config_dict = {
            'output_quantized_idxs': [0]}
        prepare_count_check = {
            ns.call_module(torch.quantization.MinMaxObserver): 3,
        }
        convert_count_check = {
            ns.call_function(torch.quantize_per_tensor): 1,
            ns.call_method('dequantize'): 0,
        }
        self._test_quantized_inputs_outputs(
            prepare_custom_config_dict, prepare_count_check, convert_count_check)

    def test_quantized_input_fp32_output(self):
        prepare_custom_config_dict = {
            'input_quantized_idxs': [0]}
        prepare_count_check = {
            ns.call_module(torch.quantization.MinMaxObserver): 2,
        }
        convert_count_check = {
            ns.call_function(torch.quantize_per_tensor): 0,
            ns.call_method('dequantize'): 1,
        }
        self._test_quantized_inputs_outputs(
            prepare_custom_config_dict, prepare_count_check, convert_count_check)

    def test_fp32_input_fp32_output(self):
        prepare_custom_config_dict = {}
        prepare_count_check = {
            ns.call_module(torch.quantization.MinMaxObserver): 3,
        }
        convert_count_check = {
            ns.call_function(torch.quantize_per_tensor): 1,
            ns.call_method('dequantize'): 1,
        }
        self._test_quantized_inputs_outputs(
            prepare_custom_config_dict, prepare_count_check, convert_count_check)

    @skipIfNoFBGEMM
    def test_convtranspose_per_channel_fails_early(self):
        r"""
        Verifies that attempting to quantize a ConvTranspose module with per-Channel
        weight observers fails in the prepare step, as opposed to the convert step.
        """
        m = torch.nn.Sequential(torch.nn.ConvTranspose2d(1, 1, 1))
        m.eval()
        qconfig_dict = {'': torch.quantization.get_default_qconfig('fbgemm')}
        with self.assertRaises(AssertionError) as context:
            mp = prepare_fx(m, qconfig_dict)
        self.assertTrue(
            str(context.exception) ==
            'Per channel weight observer is not supported yet for ConvTranspose{n}d.')

    @skipIfNoFBGEMM
    def test_qparams_buffers(self):
        class Linear(torch.nn.Module):
            def __init__(self):
                super().__init__()
                self.w = torch.ones(5, 5)
                self.b = torch.zeros(5)

            def forward(self, x):
                return torch.nn.functional.linear(x, self.w, self.b)

        class M(torch.nn.Module):
            def __init__(self):
                super().__init__()
                self.mods1 = torch.nn.Sequential(
                    Linear(),
                    Linear()
                )
                self.mods2 = Linear()

            def forward(self, x):
                x = self.mods1(x)
                x = self.mods2(x)
                return x

        model = M().eval()
        qconfig_dict = {"": default_qconfig}
        m = prepare_fx(model, qconfig_dict)
        m(torch.rand(5, 5))
        m = convert_fx(m)
        keys = m.state_dict().keys()
        quant_scale_count = quant_zero_point = scale_count = zero_point_count = 0
        for k in keys:
            if 'input_scale' in k:
                quant_scale_count = quant_scale_count + 1
            elif 'input_zero_point' in k:
                quant_zero_point = quant_zero_point + 1
            elif 'scale' in k:
                scale_count = scale_count + 1
            elif 'zero_point' in k:
                zero_point_count = zero_point_count + 1

        # Expect each quantized linear op to have a scale and zero point
        self.assertTrue(scale_count == 3, "Expect each quantized linear op to have a scale in state_dict")
        self.assertTrue(zero_point_count == 3, "Expect each quantized linear op to have a zero_point in state_dict")
        # ensure it runs
        m(torch.rand(5, 5))
        # ensure it is scriptable
        scripted = torch.jit.script(m)
        scripted_keys = scripted.state_dict().keys()
        scripted.mods1_0_packed_weight_0 = m.state_dict()["mods1_0_packed_weight_0"]
        non_packed_weight_keys = [key for key in keys if "_packed_weight" not in key]
        self.assertTrue(
            set(scripted_keys) == set(non_packed_weight_keys),
            "Expected the scripted model to preserve the state_dict for non-packed weight attributes")
        for attr_name in [
                "mods1_0_input_scale_0", "mods1_0_input_zero_point_0",
                "mods1_0_scale_0", "mods1_0_zero_point_0",
                "mods1_1_scale_0", "mods1_1_zero_point_0",
                "mods2_scale_0", "mods2_zero_point_0"]:
            self.assertTrue(hasattr(m, attr_name))

    @skipIfNoFBGEMM
    def test_packed_weight_fused_op(self):
        class Linear(torch.nn.Module):
            def __init__(self):
                super().__init__()
                self.w = torch.ones(5, 5)
                self.b = torch.zeros(5)

            def forward(self, x):
                return F.linear(x, self.w, self.b)

        class M(torch.nn.Module):
            def __init__(self):
                super().__init__()
                self.mods1 = torch.nn.Sequential(
                    Linear(),
                    Linear()
                )
                self.mods2 = Linear()
                self.relu = F.relu

            def forward(self, x):
                x = self.mods1(x)
                x = self.mods2(x)
                x = self.relu(x)
                return x

        model = M().eval()
        qconfig_dict = {"": default_qconfig}
        m = prepare_fx(model, qconfig_dict)
        m(torch.rand(5, 5))
        m = convert_fx(m)
        assert hasattr(m, "mods1_0_packed_weight_0")
        assert hasattr(m, "mods1_1_packed_weight_0")
        assert hasattr(m, "mods2_packed_weight_0")

    def test_mul_add_fp16_config(self):
        class Linear(torch.nn.Module):
            def __init__(self):
                super().__init__()
                self.w = torch.ones(5, 5)
                self.b = torch.zeros(5)

            def forward(self, x):
                return torch.nn.functional.linear(x, self.w, self.b)

        class M(torch.nn.Module):
            def __init__(self):
                super().__init__()
                self.mods1 = torch.nn.Sequential(
                    Linear(),
                    Linear()
                )
                self.mods2 = Linear()

            def forward(self, x):
                x = x * 5
                x = x + 5
                x = self.mods1(x)
                x = self.mods2(x)
                return x
        model = M().eval()
        qconfig_dict = {"": float16_dynamic_qconfig}
        m = prepare_fx(model, qconfig_dict)
        m = convert_fx(m)
        # make sure it runs
        m(torch.randn(5, 5))

    def test_getattr_with_nontensor_result(self):
        """
        Verifies that binary ops get quantized correctly if some
        of the args are nodes but not Tensors, such as an `x.ndim`
        pattern.
        """
        class M1(torch.nn.Module):
            def __init__(self):
                super().__init__()

            def forward(self, x):
                dims = x.ndim
                dims_sub = dims - 1
                dims_sub2 = dims_sub - 1
                x = torch.add(x, dims_sub2)
                return x

        class M2(torch.nn.Module):
            def __init__(self):
                super().__init__()

            def forward(self, x):
                dims = x.ndim
                dims_sub = dims - 2
                mul = [1] * dims_sub
                dims_list = [-1, x.size(1)] + mul
                x = x.view(dims_list)
                return x

        class M3(torch.nn.Module):
            def forward(self, x):
                shape = x.shape
                x = x.view(shape)
                return x

        for cls in (M1, M2, M3):
            m = cls().eval()
            m(torch.rand(4, 4, 4, 4))
            qconfig_dict = {'': torch.quantization.default_qconfig}
            mp = prepare_fx(m, qconfig_dict)
            mp(torch.rand(4, 4, 4, 4))
            mc = convert_fx(mp)

    def test_assert_on_size_after_quant_layer(self):
        """
        Verifies that calculating a size of a quantized tensor works
        correctly in quantization passes.
        """
        class M(torch.nn.Module):
            def __init__(self):
                super().__init__()
                self.conv1 = nn.Conv2d(1, 1, 1)

            def forward(self, x):
                x = self.conv1(x)
                torch._assert(x.size(1) == 1, 'foobar')
                return x

        m = M().eval()
        m(torch.rand(4, 1, 4, 4))
        qconfig_dict = {'': torch.quantization.default_qconfig}
        mp = prepare_fx(m, qconfig_dict)
        mp(torch.rand(4, 1, 4, 4))
        mc = convert_fx(mp)
        mc(torch.rand(4, 1, 4, 4))

    def test_fp32_sum(self):
        """
        Verifies that fp32 sum works correctly if it's before or after
        quantized layers.
        """
        class M1(torch.nn.Module):
            def __init__(self):
                super().__init__()
                self.conv1 = nn.Conv2d(1, 1, 1)

            def forward(self, x):
                x = self.conv1(x)
                x = torch.stack([x])
                x = torch.sum(x)
                return x

        class M2(torch.nn.Module):
            def __init__(self):
                super().__init__()
                self.conv1 = nn.Conv2d(1, 1, 1)
                self.conv2 = nn.Conv2d(1, 1, 1)

            def forward(self, x):
                x = self.conv1(x)
                x1 = torch.stack([x])
                x1 = torch.sum(x1, dim=0)
                x2 = self.conv2(x1)
                return x2

        for cls in (M1, M2):
            m = cls().eval()
            m(torch.rand(4, 1, 4, 4))
            qconfig_dict = {'': torch.quantization.default_qconfig}
            mp = prepare_fx(m, qconfig_dict)
            mp(torch.rand(4, 1, 4, 4))
            mc = convert_fx(mp)
            mc(torch.rand(4, 1, 4, 4))

    def test_fusion_pattern_unquantized(self):
        """
        Ensure that leaving a possible fusion pattern of multiple nodes
        unquantized runs through the APIs without errors.
        """
        class Child(torch.nn.Module):
            def __init__(self):
                super().__init__()
                self.relu = nn.ReLU()

            def forward(self, x):
                x = torch.add(x, 1.0)
                x = torch.nn.functional.relu(x)
                return x

        class Parent(torch.nn.Module):
            def __init__(self):
                super().__init__()
                self.child = Child()
                self.conv = nn.Conv2d(1, 1, 1)

            def forward(self, x):
                x = self.child(x)
                x = self.conv(x)
                return x

        m = Parent().eval()
        qconfig_dict = {
            '': torch.quantization.default_qconfig,
            'module_name': [
                ('child', None),
            ],
        }
        mp = prepare_fx(m, qconfig_dict)
        mp(torch.rand(1, 1, 1, 1))
        mc = convert_fx(mp)

    def test_state_dict(self):
        """ Make sure packed params appear in state_dict
        """

        # test linear packed weight
        class M1(torch.nn.Module):
            def __init__(self):
                super().__init__()
                self.w = torch.rand(4, 30)
                self.b = torch.rand(4)

            def forward(self, x):
                return F.linear(x, self.w, self.b)

        m = M1().eval()
        qconfig_dict = {"": default_qconfig}
        m = prepare_fx(m, qconfig_dict)
        m = convert_fx(m)
        state_dict = m.state_dict()
        self.assertTrue("_packed_weight_0" in state_dict)

        # test conv packed weight
        class M2(torch.nn.Module):
            def __init__(self):
                super().__init__()
                self.w = torch.rand(3, 3, 3, 3)
                self.b = torch.rand(3)
                self.stride = (1, 1)
                self.padding = (0, 0)
                self.dilation = (1, 1)
                self.groups = 1

            def forward(self, x):
                return F.conv2d(x, self.w, self.b, self.stride, self.padding, self.dilation, self.groups)

        m = M2().eval()
        qconfig_dict = {"": default_qconfig}
        m = prepare_fx(m, qconfig_dict)
        m = convert_fx(m)
        state_dict = m.state_dict()
        self.assertTrue("_packed_weight_0" in state_dict)

        # test load
        ref_weight, ref_bias = torch.ops.quantized.conv2d_unpack(state_dict["_packed_weight_0"])
        data = torch.rand(1, 3, 5, 5)
        ref_res = m(data)
        m = M2().eval()
        m = prepare_fx(m, qconfig_dict)
        m = convert_fx(m)
        res = m(data)
        weight, bias = m._packed_weight_0.unpack()
        # check that random model weight/bias does not match ref weight/bias
        self.assertNotEqual(weight, ref_weight)
        self.assertNotEqual(bias, ref_bias)
        self.assertNotEqual(res, ref_res)
        m.load_state_dict(state_dict)

        def checkModel(m, data, ref_weight, ref_bias, ref_res):
            res = m(data)
            weight, bias = m._packed_weight_0.unpack()
            # check that weight/bias matches after load the state_dict
            self.assertEqual(weight, ref_weight)
            self.assertEqual(bias, ref_bias)
            self.assertEqual(res, ref_res)

        checkModel(m, data, ref_weight, ref_bias, ref_res)

        # Test save to disk and load back
        m = M2().eval()
        m = prepare_fx(m, qconfig_dict)
        m = convert_fx(m)
        m.load_state_dict(state_dict)
        with TemporaryFileName() as fname:
            torch.save(m.state_dict(), fname)
            m.load_state_dict(torch.load(fname))

        checkModel(m, data, ref_weight, ref_bias, ref_res)

    def test_preserve_qconfig(self):
        """
        Test to make sure the temporary config option to preserve qconfig attributes
        in the model works
        """
        class Linear(torch.nn.Module):
            def __init__(self):
                super().__init__()
                self.w = torch.ones(5, 5)
                self.b = torch.zeros(5)

            def forward(self, x):
                return torch.nn.functional.linear(x, self.w, self.b)

        class M(torch.nn.Module):
            def __init__(self):
                super().__init__()
                self.mods1 = torch.nn.Sequential(
                    Linear(),
                    Linear()
                )
                self.mods2 = torch.nn.Sigmoid()

            def forward(self, x):
                x = self.mods1(x)
                x = self.mods2(x)
                return x

        model = M().eval()
        qconfig_dict = {
            "object_type": [
                (torch.nn.functional.linear, float16_dynamic_qconfig),
            ],
        }
        m = prepare_fx(model, qconfig_dict)
        m(torch.rand(5, 5))
        m = convert_fx(m, _remove_qconfig=False)

        self.assertTrue(hasattr(m.mods2, 'qconfig'))

    def test_not_used(self):
        """ Test quantizing a not used value"""

        class M(torch.nn.Module):
            def __init__(self):
                super().__init__()

            def forward(self, x):
                x = x + x
                x.sigmoid_()
                return x

        m = M().eval()
        qconfig_dict = {"": float16_static_qconfig}
        # make sure quantization runs
        m = prepare_fx(m, qconfig_dict)
        m = convert_fx(m)

    def test_qparams_fqn(self):
        """ Test that the FQN of input_scale/zero_point is set
        to that of first linear use. """
        class Linear(torch.nn.Module):
            def __init__(self):
                super().__init__()
                self.w = torch.ones(5, 5)
                self.b = torch.zeros(5)

            def forward(self, x):
                return torch.nn.functional.linear(x, self.w, self.b)

        class M(torch.nn.Module):
            def __init__(self):
                super().__init__()
                self.mods1 = torch.nn.Sequential(
                    Linear(),
                    Linear()
                )

            def forward(self, x):
                x = torch.cat((x,), 1)
                tmp = x.size()
                x = self.mods1(x)
                y = x * tmp[0]
                return y

        model = M().eval()
        qconfig_dict = {
            "": None,
            "object_type": [
                (torch.nn.functional.linear, default_qconfig),
                (torch.nn.functional.relu, default_qconfig),
            ],
        }
        m = prepare_fx(model, qconfig_dict)
        m(torch.rand(5, 5))
        m = convert_fx(m)
        keys = m.state_dict().keys()
        m(torch.randn(5, 5))
        for attr_name in [
                "mods1_0_input_scale_0", "mods1_0_input_zero_point_0",
                "mods1_0_scale_0", "mods1_0_zero_point_0",
                "mods1_1_scale_0", "mods1_1_zero_point_0"]:
            self.assertTrue(hasattr(m, attr_name))

    def test_no_obs_between_unmatched_node_and_copy_node(self):
        """
        Verifies that an observer is not inserted between an unmatched
        node and a node matched to CopyNodeQuantizeHandler.  This is done
        because observers require activations to be Tensors, and there is
        no guarantee that an output of an unmatched node is a Tensor.
        """

        class M(nn.Module):
            def __init__(self):
                super().__init__()
                self.relu = nn.ReLU()

            def forward(self, x):
                x = _user_func_with_complex_return_type(x)
                x1 = x[0] + 1
                return x1, x[1]

        m = M().eval()

        qconfig_dict = {'': torch.quantization.default_qconfig}
        mp = prepare_fx(m, qconfig_dict)
        # if an observer is inserted after _user_func_with_complex_return_type,
        # the following call will fail
        mp(torch.randn(4, 4, 4, 4))
        mc = convert_fx(mp)
        mc(torch.randn(4, 4, 4, 4))

    def test_fold_quant_dequant(self):
        """ Test that the sequence of quant-dequant nodes in the
            graph, get folded and we erase the extra dequant nodes.
        """
        class M(torch.nn.Module):
            def __init__(self):
                super().__init__()
                self.w = torch.ones(5, 5)
                self.b = torch.zeros(5)

            def forward(self, x):
                x = torch.cat((x,), 1)
                tmp = x.size()
                x = torch.nn.functional.linear(x, self.w, self.b)
                y = x * tmp[0]
                return y

        model = M().eval()
        qconfig_dict = {
            "": None,
            "object_type": [
                (torch.nn.functional.linear, default_qconfig),
            ],
        }
        m = prepare_fx(model, qconfig_dict)
        m(torch.rand(5, 5))
        m = convert_fx(m)
        keys = m.state_dict().keys()
        m(torch.randn(5, 5))
        dequant = 0
        quant = 0
        for n in m.graph.nodes:
            if n.op == "call_method" and n.target == "dequantize":
                dequant = dequant + 1
            if n.op == "call_function" and n.target == torch.quantize_per_tensor:
                quant = quant + 1
        self.assertEqual(dequant, 1)
        self.assertEqual(quant, 1)

    def test_quant_output_always_observed(self):
        """
        If the output is hardcoded to be quantized, ensure that
        there is always an observer, even if the last non-output node is not
        quantizeable.
        """
        qconfig_dict = {'': torch.quantization.get_default_qat_qconfig('fbgemm')}
        prepare_custom_config_dict = {'output_quantized_idxs': [0]}
        data = (torch.randn(4, 1, 4, 4),)

        # non-quantizeable node, quantized output
        class M1(torch.nn.Module):
            def __init__(self):
                super().__init__()
                self.identity = torch.nn.Identity()

            def forward(self, x):
                x = self.identity(x)
                return x

        m1 = M1()
        self.checkGraphModeFxOp(
            m1, data, QuantType.QAT,
            prepare_expected_node_occurrence={
                ns.call_module(torch.quantization.FakeQuantize): 1,
            },
            expected_node_occurrence={
                ns.call_function(torch.quantize_per_tensor): 1,
            },
            prepare_custom_config_dict=prepare_custom_config_dict)

        # quantizeable node, quantized output
        class M2(torch.nn.Module):
            def __init__(self):
                super().__init__()
                self.conv = torch.nn.Conv2d(1, 1, 1)

            def forward(self, x):
                x = self.conv(x)
                return x

        m2 = M2()
        self.checkGraphModeFxOp(
            m2, data, QuantType.QAT,
            prepare_expected_node_occurrence={
                # one for weights, one for activations
                ns.call_module(torch.quantization.FakeQuantize): 2,
            },
            expected_node_occurrence={
                ns.call_function(torch.quantize_per_tensor): 1,
            },
            prepare_custom_config_dict=prepare_custom_config_dict)

        # quantizeable node, quantized dictionary output
        class M3(torch.nn.Module):
            def __init__(self):
                super().__init__()
                self.conv = torch.nn.Conv2d(1, 1, 1)

            def forward(self, x):
                x = self.conv(x)
                return {"output": x}

        m3 = M3()
        self.checkGraphModeFxOp(
            m3, data, QuantType.QAT,
            prepare_expected_node_occurrence={
                # one for weights, one for activations
                ns.call_module(torch.quantization.FakeQuantize): 2,
            },
            expected_node_occurrence={
                ns.call_function(torch.quantize_per_tensor): 1,
            },
            prepare_custom_config_dict=prepare_custom_config_dict)

    def test_deepcopy_preserve_attributes(self):
        class M(torch.nn.Module):
            def __init__(self):
                super().__init__()
                self.attr = 3

            def forward(self, x):
                return x

        m = M().eval()
        m = prepare_fx(m, {"": default_qconfig}, prepare_custom_config_dict={"preserved_attributes": ["attr"]})
        self.assertTrue(hasattr(m, "attr"))
        m2 = copy.deepcopy(m)
        self.assertTrue(hasattr(m2, "attr"))
        m = convert_fx(m, convert_custom_config_dict={"preserved_attributes": ["attr"]})
        self.assertTrue(hasattr(m, "attr"))
        m2 = copy.deepcopy(m)
        self.assertTrue(hasattr(m2, "attr"))

    def test_output_lists_and_dicts(self):
        """Verify that specifying complicated output types does not crash.
        """
        class M(torch.nn.Module):
            def __init__(self):
                super().__init__()
                self.conv = nn.Conv2d(1, 1, 1)

            def forward(self, x):
                x = self.conv(x)
                return {'foo': [x]}, [{'foo': [[x]]}]

        m = M().eval()
        qconfig_dict = {'': torch.quantization.default_qconfig}
        mp = prepare_fx(m, qconfig_dict)
        mc = convert_fx(mp)

    def test_shape_followed_by_quantized_op(self):
        """ Make sure that shape does not dequantize
        the Tensor before the next operator
        """
        class M(torch.nn.Module):
            def __init__(self):
                super().__init__()
                self.conv1 = torch.nn.Conv2d(2, 2, 2)
                self.conv2 = torch.nn.Conv2d(2, 2, 2)

            def forward(self, x):
                x = self.conv1(x)
                s = x.shape
                torch._assert(s == x.shape, "")
                x = self.conv2(x)
                return x

        # make sure quantization runs
        m = M().eval()
        m = prepare_fx(m, {"": default_qconfig})
        m = convert_fx(m)
        m(torch.randn(2, 2, 4, 4))
        node_occurrence = {
            ns.call_function(torch.quantize_per_tensor): 1,
            ns.call_method("dequantize"): 1
        }
        self.checkGraphModuleNodes(m, expected_node_occurrence=node_occurrence)

    def test_trace_quantize_per_tensor(self):
        class M(torch.nn.Module):
            def __init__(self):
                super().__init__()
                self.conv = torch.nn.Conv2d(1, 1, 1)

            def forward(self, x):
                x = self.conv(x)
                return x

        m = M().eval()
        m = prepare_fx(m, {"": default_qconfig})
        m = convert_fx(m)
        # Make sure this runs without error
        m = torch.fx.Transformer(m).transform()

    def test_copy_node_has_shared_actpp_instance(self):
        """ Test the output of CopyNode to have the same
        observer/fake_quant instance as the input
        """

        class M(torch.nn.Module):
            def __init__(self):
                super().__init__()
                self.avgpool2d = torch.nn.AvgPool2d(kernel_size=3)

            def forward(self, x):
                x = self.avgpool2d(x)
                return x

        for quant_type in self.static_quant_types:
            m = M()
            # Checks that we have an observer for both input and output
            occurrence_map = {
                QuantType.STATIC: {
                    ns.call_module(torch.quantization.MinMaxObserver): 2
                },
                QuantType.QAT: {
                    ns.call_module(torch.quantization.FakeQuantize): 2
                }
            }
            if quant_type == QuantType.QAT:
                m.train()
                prepare = prepare_qat_fx
                qconfig = default_qat_qconfig
                actpp_module_class = torch.quantization.FakeQuantize
            else:
                m.eval()
                prepare = prepare_fx
                qconfig = default_qconfig
                actpp_module_class = torch.quantization.MinMaxObserver

            m = prepare(m, {"": qconfig})
            # check that there is a duplicated observer instance
            actpp_module_count = 0
            for name, module in m.named_modules(remove_duplicate=False):
                if isinstance(module, actpp_module_class):
                    actpp_module_count += 1
            self.assertEqual(actpp_module_count, 2)

            actpp_module_count = 0
            for name, module in m.named_modules():
                if isinstance(module, actpp_module_class):
                    actpp_module_count += 1
            self.assertEqual(actpp_module_count, 1)

            m_copy = copy.deepcopy(m)
            m = convert_fx(m)
            m_reference = convert_fx(m_copy, is_reference=True)

            # checks for non-reference quantized model
            node_occurrence = {
                ns.call_function(torch.quantize_per_tensor): 1,
                ns.call_method("dequantize"): 1
            }
            node_list = [
                ns.call_function(torch.quantize_per_tensor),
                ns.call_module(torch.nn.AvgPool2d),
                ns.call_method("dequantize"),
            ]
            self.checkGraphModuleNodes(m, expected_node_occurrence=node_occurrence, expected_node_list=node_list)

            # checks for reference quantized model, for copy nodes we'll have
            # dequant - copy_node - quant patterns which will be fused later
            # in the backend lowering step
            node_occurrence = {
                ns.call_function(torch.quantize_per_tensor): 2,
                ns.call_method("dequantize"): 2
            }
            node_list = [
                ns.call_function(torch.quantize_per_tensor),
                ns.call_method("dequantize"),
                ns.call_module(torch.nn.AvgPool2d),
                ns.call_function(torch.quantize_per_tensor),
                ns.call_method("dequantize"),
            ]
            self.checkGraphModuleNodes(m_reference, expected_node_occurrence=node_occurrence, expected_node_list=node_list)


@skipIfNoFBGEMM
class TestQuantizeFxOps(QuantizationTestCase):
    """Unit tests for individual ops
    """
    @skipIfNoFBGEMM
    def test_linear_module(self):
        class ModuleLinear(torch.nn.Module):
            def __init__(self, has_relu=False, f_relu=False):
                super(ModuleLinear, self).__init__()
                self.linear = torch.nn.Linear(30, 4).float()
                if has_relu:
                    if f_relu:
                        self.relu = F.relu
                    else:
                        self.relu = torch.nn.ReLU()
                else:
                    self.relu = torch.nn.Identity()

            def forward(self, x):
                return self.relu(self.linear(x))

        data = (torch.rand((1, 30), dtype=torch.float),)
        options = itertools.product(
            [ModuleLinear(has_relu=False)],
            self.all_quant_types)
        quantized_nodes = {
            # quant_type:
            QuantType.DYNAMIC: ns.call_module(nnqd.Linear),
            QuantType.STATIC: ns.call_module(nnq.Linear),
            # note that we are checking the final result
            QuantType.QAT: ns.call_module(nnq.Linear),
        }
        for model, quant_type in options:
            self.checkGraphModeFxOp(
                model, data, quant_type, quantized_nodes[quant_type])

        for f_relu, quant_type in itertools.product([True, False], [QuantType.STATIC, QuantType.QAT]):
            for model, quantized_node in [
                    (ModuleLinear(has_relu=True, f_relu=f_relu), ns.call_module(nniq.LinearReLU))]:
                self.checkGraphModeFxOp(model, data, quant_type, quantized_node)

    @skipIfNoFBGEMM
    def test_functional_linear(self):
        class FuncLinear(torch.nn.Module):
            def __init__(self, use_bias, has_relu, f_relu):
                super(FuncLinear, self).__init__()
                self.w = torch.randn(4, 30)
                self.b = torch.randn(4)
                self.use_bias = use_bias
                if has_relu:
                    if f_relu:
                        self.relu = F.relu
                    else:
                        self.relu = torch.nn.ReLU()
                else:
                    self.relu = torch.nn.Identity()

            def forward(self, x):
                if self.use_bias:
                    x = F.linear(x, self.w, self.b)
                else:
                    x = F.linear(x, self.w)
                x = self.relu(x)
                return x

        data = (torch.rand((1, 30), dtype=torch.float),)
        quant_type_to_qlinear_fun = {
            QuantType.DYNAMIC: ns.call_function(torch.ops.quantized.linear_dynamic),
            QuantType.STATIC: ns.call_function(torch.ops.quantized.linear),
            QuantType.QAT: ns.call_function(torch.ops.quantized.linear),
        }
        quant_type_to_qlinear_relu_fun = {
            # we don't have linear_relu_dynamic
            QuantType.DYNAMIC: ns.call_function(torch.ops.quantized.linear_dynamic),
            QuantType.STATIC: ns.call_function(torch.ops.quantized.linear_relu),
            QuantType.QAT: ns.call_function(torch.ops.quantized.linear_relu),
        }

        options = itertools.product(
            self.all_quant_types,
            (True, False),  # use_bias
            (True, False),  # has_relu
            (True, False),  # functional relu
        )
        for quant_type, use_bias, has_relu, f_relu in options:
            # when has_relu is False, we are using an nn.Identity and
            # we will insert observer/fake_quant for the output of nn.Identity since
            # it is a copy node, that's why we have extra observer/fake_quant
            # when has_relu is False
            quant_type_to_prepare_expected_node_occurrence = {
                QuantType.DYNAMIC: {},
                # There should be 3 observers: after input, weight and activation.
                QuantType.STATIC: {
                    ns.call_module(torch.quantization.HistogramObserver): 2,
                    ns.call_module(torch.quantization.PerChannelMinMaxObserver): 1,
                },
                # There should be 3 observers: after input, weight and activation.
                QuantType.QAT: {
                    ns.call_module(torch.quantization.FakeQuantize): 3,
                },
            }
            model = FuncLinear(use_bias, has_relu, f_relu)
            if has_relu:
                qlinear_fun = quant_type_to_qlinear_relu_fun[quant_type]
            else:
                qlinear_fun = quant_type_to_qlinear_fun[quant_type]

            convert_node_occurrence = {
                ns.call_function(torch.quantize_per_tensor): 1 if quant_type != QuantType.DYNAMIC else 0,
                qlinear_fun: 1,
                ns.call_method("dequantize"): 1 if quant_type != QuantType.DYNAMIC else 0
            }
            prepare_expected_node_occurrence = \
                quant_type_to_prepare_expected_node_occurrence[quant_type]
            self.checkGraphModeFxOp(
                model, data, quant_type, qlinear_fun,
                prepare_expected_node_occurrence=prepare_expected_node_occurrence,
                expected_node_occurrence=convert_node_occurrence)

    def test_linear_dynamic_fp16(self):
        class FuncLinear(torch.nn.Module):
            def __init__(self, use_bias, has_relu, f_relu):
                super(FuncLinear, self).__init__()
                self.w = torch.randn(4, 30)
                self.b = torch.randn(4)
                self.use_bias = use_bias
                if has_relu:
                    if f_relu:
                        self.relu = F.relu
                    else:
                        self.relu = torch.nn.ReLU()
                else:
                    self.relu = torch.nn.Identity()

            def forward(self, x):
                if self.use_bias:
                    x = F.linear(x, self.w, self.b)
                else:
                    x = F.linear(x, self.w)
                x = self.relu(x)
                return x

        data = (torch.rand((1, 30), dtype=torch.float),)
        options = itertools.product(
            (True, False),  # use_bias
            (True, False),  # has_relu
            (True, False),  # functional relu
            (True, False),  # is_reference
        )
        for use_bias, has_relu, f_relu, is_reference in options:
            model = FuncLinear(use_bias, has_relu, f_relu)
            if is_reference:
                qlinear_fun = ns.call_function(torch.nn.functional.linear)
            else:
                qlinear_fun = ns.call_function(torch.ops.quantized.linear_dynamic_fp16)
            prepare_node_occurrence = {
                # weight
                ns.call_module(torch.quantization.PlaceholderObserver): 1
            }
            convert_node_occurrence = {
                qlinear_fun: 1,
                # weight
                ns.call_method("to"): 1 if is_reference else 0
            }
            self.checkGraphModeFxOp(
                model, data, QuantType.DYNAMIC, qlinear_fun,
                is_reference=is_reference,
                custom_qconfig_dict={"": float16_dynamic_qconfig},
                prepare_expected_node_occurrence=prepare_node_occurrence,
                expected_node_occurrence=convert_node_occurrence)

    def test_linear_static_fp16(self):
        class FuncLinear(torch.nn.Module):
            def __init__(self, use_bias, has_relu, f_relu):
                super(FuncLinear, self).__init__()
                self.w = torch.randn(4, 30)
                self.b = torch.randn(4)
                self.use_bias = use_bias
                if has_relu:
                    if f_relu:
                        self.relu = F.relu
                    else:
                        self.relu = torch.nn.ReLU()
                else:
                    self.relu = torch.nn.Identity()

            def forward(self, x):
                if self.use_bias:
                    x = F.linear(x, self.w, self.b)
                else:
                    x = F.linear(x, self.w)
                x = self.relu(x)
                return x

        data = (torch.rand((1, 30), dtype=torch.float),)
        options = itertools.product(
            (True, False),  # use_bias
            (True, False),  # has_relu
            (True, False),  # functional relu
            (True, False),  # is_reference
        )
        for use_bias, has_relu, f_relu, is_reference in options:
            model = FuncLinear(use_bias, has_relu, f_relu)
            linear_fun = ns.call_function(torch.nn.functional.linear)
            # when has_relu is False, we are using an nn.Identity and
            # we will insert observer/fake_quant for the output of nn.Identity since
            # it is a copy node, that's why we have extra observer/fake_quant
            # when has_relu is False
            prepare_node_occurrence = {
                # activation, weight, bias and output
                ns.call_module(torch.quantization.PlaceholderObserver): 3 + int(use_bias),
            }
            # We have extra to and dequantize when is_reference is True
            # and has_relu is False since when has_relu is False, we
            # have an nn.Identity in the model, which is a CopyNode
            # and we would add extra quant - dequant for CopyNode in
            # reference patterns
            convert_node_occurrence = {
                # we don't support static fp16 ops, so the linear function
                # is unfused
                linear_fun: 1,
                # activation, weight, bias and output
                ns.call_method("to"): 3 + int(use_bias),
                ns.call_method("dequantize"): 3 + int(use_bias)
            }
            self.checkGraphModeFxOp(
                model, data, QuantType.DYNAMIC, linear_fun,
                is_reference=is_reference,
                custom_qconfig_dict={"": float16_static_qconfig},
                prepare_expected_node_occurrence=prepare_node_occurrence,
                expected_node_occurrence=convert_node_occurrence)

    @skipIfNoFBGEMM
    def test_conv_module(self):
        conv_module = {1 : torch.nn.Conv1d, 2 : torch.nn.Conv2d, 3 : torch.nn.Conv3d}

        class ConvWrapper(torch.nn.Module):
            def __init__(self, dim):
                super(ConvWrapper, self).__init__()
                self.conv = conv_module[dim](3, 3, 3).float()

            def forward(self, x):
                return self.conv(x)

        options = itertools.product([1, 2, 3], self.static_quant_types)
        quantized_nodes = {
            # dim
            1: ns.call_module(nnq.Conv1d),
            2: ns.call_module(nnq.Conv2d),
            3: ns.call_module(nnq.Conv3d),
        }
        for dim, quant_type in options:
            model = self.checkGraphModeFxOp(
                ConvWrapper(dim), self.img_data_dict[dim], quant_type,
                quantized_nodes[dim])

    @skipIfNoFBGEMM
    def test_functional_conv(self):
        """ Test for function conv and functional conv + relu
        """
        convs = {
            1: torch.nn.functional.conv1d,
            2: torch.nn.functional.conv2d,
            3: torch.nn.functional.conv3d,
        }

        class FuncConv(torch.nn.Module):
            def __init__(self, dim, use_bias, has_relu, f_relu):
                super().__init__()
                self.dim = dim
                self.w = torch.randn(tuple([3] * (dim + 2)))
                self.b = torch.randn(3) if use_bias else None
                self.stride = tuple([1] * dim)
                self.padding = tuple([0] * dim)
                self.dilation = tuple([1] * dim)
                self.groups = 1
                self.use_bias = use_bias
                if has_relu:
                    if f_relu:
                        self.relu = F.relu
                    else:
                        self.relu = torch.nn.ReLU()
                else:
                    self.relu = torch.nn.Identity()

            def forward(self, x):
                x = convs[self.dim](x, self.w, self.b, self.stride, self.padding, self.dilation, self.groups)
                x = self.relu(x)
                return x

        quant_type_to_qconv_fun = {
            QuantType.STATIC: {
                1: ns.call_function(torch.ops.quantized.conv1d),
                2: ns.call_function(torch.ops.quantized.conv2d),
                3: ns.call_function(torch.ops.quantized.conv3d)
            },
            QuantType.QAT: {
                1: ns.call_function(torch.ops.quantized.conv1d),
                2: ns.call_function(torch.ops.quantized.conv2d),
                3: ns.call_function(torch.ops.quantized.conv3d)
            },
        }
        quant_type_to_qconv_relu_fun = {
            QuantType.STATIC: {
                1: ns.call_function(torch.ops.quantized.conv1d_relu),
                2: ns.call_function(torch.ops.quantized.conv2d_relu),
                3: ns.call_function(torch.ops.quantized.conv3d_relu)
            },
            QuantType.QAT: {
                1: ns.call_function(torch.ops.quantized.conv1d_relu),
                2: ns.call_function(torch.ops.quantized.conv2d_relu),
                3: ns.call_function(torch.ops.quantized.conv3d_relu)
            },
        }

        options = itertools.product(
            [1, 2, 3],  # dims
            self.static_quant_types,
            (True, False),  # use_bias
            (True, False),  # has_relu
            (True, False),  # functional relu
        )
        for dim, quant_type, use_bias, has_relu, f_relu in options:
            # when has_relu is False, we are using an nn.Identity and
            # we will insert observer/fake_quant for the output of nn.Identity since
            # it is a copy node, that's why we have extra observer/fake_quant
            # when has_relu is False
            quant_type_to_prepare_expected_node_occurrence = {
                QuantType.DYNAMIC: {},
                # There should be 3 observers: after input, weight and activation.
                QuantType.STATIC: {
                    ns.call_module(torch.quantization.HistogramObserver): 2,
                    ns.call_module(torch.quantization.PerChannelMinMaxObserver): 1,
                },
                # There should be 3 observers: after input, weight and activation.
                QuantType.QAT: {
                    ns.call_module(torch.quantization.FakeQuantize): 3,
                },
            }
            data_dims = [2, 3] + [4] * dim
            data = (torch.randn(tuple(data_dims), dtype=torch.float),)
            model = FuncConv(dim, use_bias, has_relu, f_relu)
            if has_relu:
                qconv_fun = quant_type_to_qconv_relu_fun[quant_type][dim]
            else:
                qconv_fun = quant_type_to_qconv_fun[quant_type][dim]

            convert_node_occurrence = {
                ns.call_function(torch.quantize_per_tensor): 1,
                qconv_fun: 1,
                ns.call_method("dequantize"): 1
            }
            prepare_expected_node_occurrence = \
                quant_type_to_prepare_expected_node_occurrence[quant_type]
            self.checkGraphModeFxOp(
                model, data, quant_type, qconv_fun,
                prepare_expected_node_occurrence=prepare_expected_node_occurrence,
                expected_node_occurrence=convert_node_occurrence)

    @skipIfNoFBGEMM
    def test_quantized_conv_relu(self):
        """tests for conv1d_relu/conv2d_relu/conv3d_relu"""
        conv_module = {1 : torch.nn.Conv1d, 2 : torch.nn.Conv2d, 3 : torch.nn.Conv3d}

        class ConvNdRelu(torch.nn.Module):
            def __init__(self, dim, inplace):
                super(ConvNdRelu, self).__init__()
                self.conv = conv_module[dim](3, 3, 3).float()
                self.relu = torch.nn.ReLU(inplace)

            def forward(self, x):
                return self.relu(self.conv(x))

        class ConvNdFunctionalRelu(torch.nn.Module):
            def __init__(self, dim):
                super(ConvNdFunctionalRelu, self).__init__()
                self.conv = conv_module[dim](3, 3, 3).float()

            def forward(self, x):
                return F.relu(self.conv(x))

        class ConvNdInplaceFunctionalRelu(torch.nn.Module):
            def __init__(self, dim):
                super(ConvNdInplaceFunctionalRelu, self).__init__()
                self.conv = conv_module[dim](3, 3, 3).float()

            def forward(self, x):
                return F.relu(self.conv(x), True)

        options = itertools.product([1, 2, 3], self.static_quant_types)
        quantized_nodes = {
            # dim
            1: ns.call_module(nniq.ConvReLU1d),
            2: ns.call_module(nniq.ConvReLU2d),
            3: ns.call_module(nniq.ConvReLU3d),
        }
        for dim, quant_type in options:
            for m in [ConvNdRelu(dim, True),
                      ConvNdRelu(dim, False),
                      ConvNdFunctionalRelu(dim),
                      ConvNdInplaceFunctionalRelu(dim)]:
                self.checkGraphModeFxOp(
                    m, self.img_data_dict[dim], quant_type,
                    quantized_nodes[dim])


    def _test_binary_op_int8_impl(self, binary_op, ibinary_op, quantized_op):
        data = (torch.randn(1, 1, 1, 1, dtype=torch.float),
                torch.randn(1, 1, 1, 1, dtype=torch.float))
        quantized_node = ns.call_function(quantized_op)
        options = itertools.product([True, False], [True, False])
        quant_type = QuantType.STATIC
        # testing for default int8 static quant
        for is_inplace, is_scalar in options:
            self.checkGraphModeFxOp(
                BinaryOp(binary_op, ibinary_op, is_inplace, is_scalar), data, quant_type, quantized_node)
            # This tests the binary op should be quantized even when it is not feed with a
            # quantized input
            self.checkGraphModeFxOp(
                BinaryOpNonQuantizedInput(binary_op, ibinary_op, is_inplace, is_scalar), data, quant_type, quantized_node)


    def _test_binary_op_float16_impl(self, binary_op, ibinary_op):
        data = (torch.randn(1, 1, 1, 1, dtype=torch.float),
                torch.randn(1, 1, 1, 1, dtype=torch.float))
        quant_type = QuantType.STATIC
        # testing for fp16 static quant
        # we are producing fp16 patterns
        options = itertools.product([True, False], [True, False])
        custom_qconfig_dict = {
            "object_type": [(binary_op, float16_static_qconfig)]
        }
        for is_inplace, is_scalar in options:
            node_occurrence = {
                # output_conv1, output_add1, output_add2 for scalar
                # output_conv1, output_conv2, output_add1, output_add2 for non-scalar
                ns.call_method("to"): 3 if is_scalar else 4
            }
            self.checkGraphModeFxOp(
                BinaryOp(binary_op, ibinary_op, is_inplace, is_scalar), data, quant_type,
                expected_node_occurrence=node_occurrence,
                custom_qconfig_dict=custom_qconfig_dict)

            node_occurrence = {
                # input_add, output_add for scalar
                # input_add1, input_add2, output_add for non-scalar
                ns.call_method("to"): 2 if is_scalar else 3
            }
            self.checkGraphModeFxOp(
                BinaryOpNonQuantizedInput(binary_op, ibinary_op, is_inplace, is_scalar), data, quant_type,
                expected_node_occurrence=node_occurrence,
                custom_qconfig_dict=custom_qconfig_dict)

    def _test_binary_op_relu_int8_impl(self, binary_op, ibinary_op, quantized_op):
        data = (torch.rand((1, 1, 1, 1), dtype=torch.float),
                torch.rand((1, 1, 1, 1), dtype=torch.float))
        quant_type = QuantType.STATIC
        quantized_node = ns.call_function(quantized_op)
        options = itertools.product(
            [True, False], [True, False], [True, False])
        for is_inplace_op, is_functional_relu, is_scalar in options:
            self.checkGraphModeFxOp(
                BinaryOpRelu(binary_op, ibinary_op, is_inplace_op, is_functional_relu, is_scalar),
                data, quant_type, quantized_node)

    def _test_binary_op_relu_float16_impl(self, binary_op, ibinary_op):
        data = (torch.rand((1, 1, 1, 1), dtype=torch.float),
                torch.rand((1, 1, 1, 1), dtype=torch.float))
        quant_type = QuantType.STATIC
        options = itertools.product(
            [True, False], [True, False], [True, False])
        custom_qconfig_dict = {
            "": float16_static_qconfig,
            "object_type": [(torch.nn.Conv2d, None)]
        }
        for is_inplace_op, is_functional_relu, is_scalar in options:
            node_occurrence = {
                ns.call_method("to"): 3 if is_scalar else 4
            }
            self.checkGraphModeFxOp(
                BinaryOpRelu(binary_op, ibinary_op, is_inplace_op, is_functional_relu, is_scalar),
                data, quant_type, custom_qconfig_dict=custom_qconfig_dict,
                expected_node_occurrence=node_occurrence)


    @skipIfNoFBGEMM
    def test_add(self):
        self._test_binary_op_int8_impl(
            operator.add, operator.iadd, torch.ops.quantized.add)
        self._test_binary_op_float16_impl(
            operator.add, operator.iadd)

    def test_sub(self):
        self._test_binary_op_float16_impl(operator.sub, operator.isub)
        self._test_binary_op_float16_impl(torch.sub, None)

    def test_div(self):
        self._test_binary_op_float16_impl(operator.truediv, operator.itruediv)
        self._test_binary_op_float16_impl(torch.div, None)

    @skipIfNoFBGEMM
    def test_mul(self):
        self._test_binary_op_int8_impl(
            operator.mul, operator.imul, torch.ops.quantized.mul)
        self._test_binary_op_float16_impl(operator.mul, operator.imul)

    def test_sum(self):
        class Sum(torch.nn.Module):
            def forward(self, x):
                x = torch.sum(x, [1], keepdim=True)
                x = torch.sum(x, [1])
                return x

        data = torch.randn(1, 2, 3, 4, dtype=torch.float)
        quant_type = QuantType.STATIC
        # testing for fp16 static quant
        # we are producing fp16 patterns
        custom_qconfig_dict = {
            "object_type": [(torch.sum, float16_static_qconfig)]
        }
        node_occurrence = {
            # input_sum1, output_sum1, output_sum2
            ns.call_method("to"): 3
        }
        self.checkGraphModeFxOp(
            Sum(), data, quant_type,
            expected_node_occurrence=node_occurrence,
            custom_qconfig_dict=custom_qconfig_dict)

    def test_bmm(self):
        class BMMMethod(torch.nn.Module):
            def __init__(self):
                super().__init__()

            def forward(self, x, y):
                return x.bmm(y)

        data = (torch.randn(1, 1, 1, dtype=torch.float),
                torch.randn(1, 1, 1, dtype=torch.float))
        quant_type = QuantType.STATIC
        # testing for fp16 static quant
        # we are producing fp16 patterns
        custom_qconfig_dict = {
            "object_type": [(torch.bmm, float16_static_qconfig),
                            ("bmm", float16_static_qconfig)]
        }
        node_occurrence = {
            # input_bmm1, input_bmm2, output_bmm
            ns.call_method("to"): 3
        }
        self.checkGraphModeFxOp(
            BinaryOpNonQuantizedInput(torch.bmm, None, False, False), data, quant_type,
            expected_node_occurrence=node_occurrence,
            custom_qconfig_dict=custom_qconfig_dict)

        # TODO: support call_method("bmm")
        # we can transform call_method("bmm") to call_function(torch.bmm)
        # self.checkGraphModeFxOp(
        #     BMMMethod(), data, quant_type,
        #     expected_node_occurrence=node_occurrence,
        #     custom_qconfig_dict=custom_qconfig_dict,
        #     print_debug_info=True)

    @skipIfNoFBGEMM
    def test_add_relu(self):
        self._test_binary_op_relu_int8_impl(
            operator.add, operator.iadd, torch.ops.quantized.add_relu)
        self._test_binary_op_relu_float16_impl(
            operator.add, operator.iadd)

    @skipIfNoFBGEMM
    def test_mul_relu(self):
        self._test_binary_op_relu_int8_impl(
            operator.mul, operator.imul, torch.ops.quantized.mul_relu)
        self._test_binary_op_relu_float16_impl(
            operator.mul, operator.imul)

    # TODO(future PR): make more generic
    def _test_quantized_add_mul_qat(self, model, expected_node_occurrence):
        qconfig_dict = {'': torch.quantization.get_default_qat_qconfig('fbgemm')}
        mp = torch.quantization.quantize_fx.prepare_qat_fx(model, qconfig_dict)
        self.checkGraphModuleNodes(
            mp, expected_node_occurrence=expected_node_occurrence)

    @skipIfNoFBGEMM
    def test_quantized_add_qat(self):
        class M(torch.nn.Module):
            def __init__(self):
                super().__init__()
                self.conv1 = torch.nn.Conv2d(1, 1, 1)
                self.conv2 = torch.nn.Conv2d(1, 1, 1)

            def forward(self, x):
                x = torch.add(x, 1.0)
                x = self.conv1(x)
                x = torch.add(x, 1.0)
                x = torch.relu(x)
                x = self.conv2(x)
                return x

        m = M()
        expected_node_occurrence = {
            ns.call_module(torch.quantization.FakeQuantize): 4,
        }
        self._test_quantized_add_mul_qat(m, expected_node_occurrence)

    @skipIfNoFBGEMM
    def test_quantized_mul_qat(self):
        class M(torch.nn.Module):
            def __init__(self):
                super().__init__()
                self.conv1 = torch.nn.Conv2d(1, 1, 1)
                self.conv2 = torch.nn.Conv2d(1, 1, 1)

            def forward(self, x):
                x = torch.mul(x, 1.0)
                x = self.conv1(x)
                x = torch.mul(x, 1.0)
                x = torch.relu(x)
                x = self.conv2(x)
                return x

        m = M()
        expected_node_occurrence = {
            ns.call_module(torch.quantization.FakeQuantize): 4,
        }
        self._test_quantized_add_mul_qat(m, expected_node_occurrence)

    def test_int8_input_no_unnecessary_fq(self):
        """
        If the inputs to the graph are quantized and the only node
        does not need an activation observer, verifies that the
        activation observer is not inserted.
        """
        class M(nn.Module):
            def __init__(self, scalar):
                super().__init__()
                self.scalar = scalar
                self.add_func = torch.nn.quantized.FloatFunctional()

            def forward(self, x):
                return self.add_func.add_scalar(x, self.scalar)

        m = M(0.5)
        mp = torch.quantization.quantize_fx.prepare_qat_fx(
            m, {'': torch.quantization.get_default_qat_qconfig('fbgemm')},
            prepare_custom_config_dict={"input_quantized_idxs": [0]})
        expected_node_occurrence = {
            ns.call_module(torch.quantization.FakeQuantize): 0,
        }
        self.checkGraphModuleNodes(
            mp, expected_node_occurrence=expected_node_occurrence)

    @skipIfNoFBGEMM
    def test_cat(self):
        """ quantization of the output of cat will depend on the
        input of cat. we only quantize the output of cat when its inputs are quantized.
        """
        class QuantizedInput(torch.nn.Module):
            def __init__(self):
                super(QuantizedInput, self).__init__()
                self.conv1 = torch.nn.Conv2d(2, 2, 2).float()
                self.conv2 = torch.nn.Conv2d(2, 2, 2).float()

            def forward(self, x, y):
                x = self.conv1(x)
                y = self.conv2(y)
                return torch.cat([x, y], 1)

        class NonQuantizedInput(torch.nn.Module):
            def __init__(self):
                super(NonQuantizedInput, self).__init__()

            def forward(self, x, y):
                return torch.cat([x, y], 1)

        data = (torch.randn(1, 2, 5, 5, dtype=torch.float),
                torch.randn(1, 2, 5, 5, dtype=torch.float))
        quantized_node = ns.call_function(torch.cat)
        for quant_type in self.static_quant_types:
            self.checkGraphModeFxOp(QuantizedInput(), data, quant_type, quantized_node)
            self.checkGraphModeFxOp(NonQuantizedInput(), data, quant_type, quantized_node)

        # check cat is using the same observer for input and output
        m = QuantizedInput().eval()
        m = prepare_fx(m, {"": default_qconfig})
        # two inputs and one output of torch.cat are using same observer, so we have
        # 2 observers that's replicated
        all_observers = len(dict(m.named_modules(remove_duplicate=False)))
        distinct_observers = len(dict(m.named_modules()))
        self.assertEqual(all_observers, distinct_observers + 2)
        # make sure the converted model runs
        m = convert_fx(m)
        m(*data)

    @skipIfNoFBGEMM
    def test_qbatch_norm(self):
        bn_module = {
            # TODO: quantized batchnorm 1d module is missing
            # 1 : torch.nn.BatchNorm1d,
            2 : torch.nn.BatchNorm2d,
            3 : torch.nn.BatchNorm3d,
        }

        class M(torch.nn.Module):
            def __init__(self, dim):
                super(M, self).__init__()
                self.bn = bn_module[dim](3).to(torch.float)

            def forward(self, x):
                return self.bn(x)

        options = itertools.product(self.static_quant_types, [2, 3])
        quantized_nodes = {
            # 1: ns.call_module(nnq.BatchNorm1d),
            2: ns.call_module(nnq.BatchNorm2d),
            3: ns.call_module(nnq.BatchNorm3d),
        }
        for quant_type, dim in options:
            model = self.checkGraphModeFxOp(
                M(dim), self.img_data_dict[dim], quant_type, quantized_nodes[dim])

    @skipIfNoFBGEMM
    def test_qbatch_norm_relu(self):
        bn_module = {2 : torch.nn.BatchNorm2d, 3 : torch.nn.BatchNorm3d}

        class BNRelu(torch.nn.Module):
            def __init__(self, dim, inplace):
                super(BNRelu, self).__init__()
                self.bn = bn_module[dim](3).to(torch.float)
                self.relu = torch.nn.ReLU(inplace=inplace)

            def forward(self, x):
                return self.relu(self.bn(x))

        class BNFuncRelu(torch.nn.Module):
            def __init__(self, dim):
                super(BNFuncRelu, self).__init__()
                self.bn = bn_module[dim](3).to(torch.float)

            def forward(self, x):
                return F.relu(self.bn(x), False)

        class BNFuncInplaceRelu(torch.nn.Module):
            def __init__(self, dim):
                super(BNFuncInplaceRelu, self).__init__()
                self.bn = bn_module[dim](3).to(torch.float)

            def forward(self, x):
                return F.relu(self.bn(x), True)

        options = itertools.product(self.static_quant_types, [2, 3])
        quantized_nodes = {
            2: ns.call_module(nniq.BNReLU2d),
            3: ns.call_module(nniq.BNReLU3d),
        }
        for quant_type, dim in options:
            for instance in [BNRelu(dim, True), BNRelu(dim, False),
                             BNFuncRelu(dim), BNFuncInplaceRelu(dim)]:
                self.checkGraphModeFxOp(
                    instance, self.img_data_dict[dim], quant_type,
                    quantized_nodes[dim])

    def _test_activation_impl(
            self, float_module, float_op, quantized_module, quantized_op):
        ''' Test for activation op(with inplace options), float_op can be
        torch op or functional op
        '''
        class M(torch.nn.Module):
            def __init__(self, is_module, inplace):
                super(M, self).__init__()
                self.is_module = is_module
                self.inplace = inplace
                if self.is_module:
                    self.op = float_module(self.inplace)
                else:
                    self.op = float_op

            def forward(self, input):
                if self.is_module:
                    return self.op(input)
                else:
                    return self.op(input, self.inplace)

        options = itertools.product([True, False], [True, False], self.static_quant_types)
        quantized_nodes = {
            # is_module
            True: ns.call_module(quantized_module),
            False: ns.call_function(quantized_op),
        }

        for is_module, is_inplace, quant_type in options:
            self.checkGraphModeFxOp(
                M(is_module, is_inplace), self.img_data_2d,
                quant_type, quantized_nodes[is_module])

    def test_hardswish(self):
        self._test_activation_impl(nn.Hardswish, F.hardswish, nnq.Hardswish, torch.ops.quantized.hardswish)

    def test_elu(self):
        self._test_activation_impl(nn.ELU, F.elu, nnq.ELU, torch.ops.quantized.elu)

    def test_leaky_relu(self):
        self._test_activation_impl(nn.LeakyReLU, F.leaky_relu, nnq.LeakyReLU, torch.ops.quantized.leaky_relu)

    def _test_norm_impl(
            self, float_module, float_op, op_args, data, quantized_module, quantized_op,
            skip_op_arg_for_functional=False):
        ''' Test for normalization op, float_op can be torch op or functional op,
        op_args is a list of positional argument for the module/op
        '''
        class M(torch.nn.Module):
            def __init__(self, is_module):
                super(M, self).__init__()
                self.is_module = is_module
                if self.is_module:
                    self.op = float_module(*op_args)
                else:
                    self.op = float_op

            def forward(self, input):
                if self.is_module:
                    return self.op(input)
                else:
                    args = [input]
                    if not skip_op_arg_for_functional:
                        args += op_args
                    return self.op(*args)

        options = itertools.product([True, False], self.static_quant_types)
        quantized_nodes = {
            # is_module
            True: ns.call_module(quantized_module),
            False: ns.call_function(quantized_op),
        }

        for is_module, quant_type in options:
            self.checkGraphModeFxOp(
                M(is_module), data, quant_type, quantized_nodes[is_module])

    def _test_norm_float16_impl(
            self, float_module, float_op, op_args, data,
            skip_op_arg_for_functional=False):
        ''' Test for normalization op, float_op can be torch op or functional op,
        op_args is a list of positional argument for the module/op
        '''
        class M(torch.nn.Module):
            def __init__(self, is_module):
                super(M, self).__init__()
                self.is_module = is_module
                if self.is_module:
                    self.op = float_module(*op_args)
                else:
                    self.op = float_op

            def forward(self, input):
                if self.is_module:
                    return self.op(input)
                else:
                    args = [input]
                    if not skip_op_arg_for_functional:
                        args += op_args
                    return self.op(*args)

        options = itertools.product([True, False], self.static_quant_types)
        qconfig_dict = {
            "object_type": [
                (float_module, float16_static_qconfig),
                (float_op, float16_static_qconfig)
            ]
        }
        node_occurrence = {
            ns.call_method("to"): 2
        }
        for is_module, quant_type in options:
            self.checkGraphModeFxOp(
                M(is_module), data, quant_type, custom_qconfig_dict=qconfig_dict, expected_node_occurrence=node_occurrence)

    def test_layer_norm(self):
        data = (torch.rand((1, 2, 5, 5), dtype=torch.float),)
        self._test_norm_impl(
            nn.LayerNorm, F.layer_norm, [[2, 5, 5]], data, nnq.LayerNorm, torch.ops.quantized.layer_norm)

        self._test_norm_float16_impl(
            nn.LayerNorm, F.layer_norm, [[2, 5, 5]], data)

    def test_instance_norm(self):
        data_1d = (torch.rand((1, 4, 5), dtype=torch.float),)
        data_2d = (torch.rand((1, 4, 5, 1), dtype=torch.float),)
        data_3d = (torch.rand((1, 4, 5, 1, 1), dtype=torch.float),)
        data_dict = {1 : data_1d, 2 : data_2d, 3 : data_3d}
        instance_norm_modules = {1 : nn.InstanceNorm1d,
                                 2 : nn.InstanceNorm2d,
                                 3 : nn.InstanceNorm3d}
        quantized_instance_norm_modules = {
            1 : nnq.InstanceNorm1d,
            2 : nnq.InstanceNorm2d,
            3 : nnq.InstanceNorm3d
        }
        for dim in [1, 2, 3]:
            data = data_dict[dim]
            module = instance_norm_modules[dim]
            quantized_module = quantized_instance_norm_modules[dim]
            self._test_norm_impl(
                module, F.instance_norm, [4], data,
                quantized_module, torch.ops.quantized.instance_norm,
                skip_op_arg_for_functional=True)

    def test_norm_weight_bias(self):
        class Linear(torch.nn.Module):
            def __init__(self):
                super().__init__()
                self.w = torch.ones(5, 5)
                self.b = torch.zeros(5)

            def forward(self, x):
                return torch.nn.functional.linear(x, self.w, self.b)

        class M(torch.nn.Module):
            def __init__(self):
                super().__init__()
                self.mods1 = Linear()
                self.scale = torch.randn(5, 5)
                self.bias = torch.randn(5, 5)

            def forward(self, x):
                x1 = self.mods1(x)
                y = F.layer_norm(x1, [5, 5], weight=self.scale, bias=self.bias)
                return y

        model = M()
        expected_occurrence = {
            ns.call_function(torch.quantize_per_tensor): 1,
            ns.call_function(torch.ops.quantized.linear): 1,
            ns.call_function(torch.ops.quantized.layer_norm): 1,
            ns.call_method("dequantize"): 1,
        }

        self.checkGraphModeFxOp(
            model,
            (torch.rand(5, 5),),
            QuantType.STATIC,
            expected_node_occurrence=expected_occurrence
        )

    def _test_default_node_quant_handler_ops(
            self, module, functional, qconfig, is_reference=True, node_list=None, additional_quant_pattern_dict=None
    ):
        class M(torch.nn.Module):
            def __init__(self, mod, func):
                super().__init__()
                self.module = mod()
                self.functional = func

            def forward(self, x):
                x = self.module(x)
                x = self.functional(x)
                return x

        if node_list is None:
            node_list = []
        if additional_quant_pattern_dict is None:
            additional_quant_pattern_dict = {}

        data = torch.randn((2, 2, 2, 2))
        quant_type = QuantType.STATIC
        prepare_custom_qconfig_dict = {"additional_quant_pattern": additional_quant_pattern_dict}
        qconfig_dict = {"": qconfig}

        m = M(module, functional).eval()
        m_prep = torch.quantization.quantize_fx.prepare_fx(m, qconfig_dict, prepare_custom_qconfig_dict)
        m_prep(data)
        m_quant = torch.quantization.quantize_fx.convert_fx(m_prep, is_reference=is_reference)
        m_quant(data)

        self.checkGraphModuleNodes(m_quant, expected_node_list=node_list)

    def test_gelu_normal(self):
        module = torch.nn.GELU
        functional = torch.nn.functional.gelu
        qconfig = torch.quantization.get_default_qconfig("fbgemm")
        is_reference = False
        node_list = [
            ns.call_module(module),
            ns.call_function(functional),
        ]
        self._test_default_node_quant_handler_ops(
            module, functional, qconfig, is_reference, node_list)

    def test_softmax_normal(self):
        module = torch.nn.Softmax
        functional = torch.nn.functional.softmax
        qconfig = torch.quantization.get_default_qconfig("fbgemm")
        is_reference = False
        node_list = [
            ns.call_module(module),
            ns.call_function(functional),
        ]
        self._test_default_node_quant_handler_ops(
            module, functional, qconfig, is_reference, node_list)

    def test_gelu_reference(self):
        module = torch.nn.GELU
        functional = torch.nn.functional.gelu
        qconfig = torch.quantization.get_default_qconfig("fbgemm")
        is_reference = True
        node_list = [
            ns.call_function(torch.quantize_per_tensor),
            ns.call_method("dequantize"),
            ns.call_module(module),
            ns.call_function(torch.quantize_per_tensor),
            ns.call_method('dequantize'),
            ns.call_function(functional),
            ns.call_function(torch.quantize_per_tensor),
            ns.call_method('dequantize')
        ]
        additional_patterns = {torch.nn.GELU: DefaultNodeQuantizeHandler,
                               torch.nn.functional.gelu: DefaultNodeQuantizeHandler}
        self._test_default_node_quant_handler_ops(
            module, functional, qconfig, is_reference, node_list, additional_patterns)

    def test_softmax_reference(self):
        module = torch.nn.Softmax
        functional = torch.nn.functional.softmax
        qconfig = torch.quantization.get_default_qconfig("fbgemm")
        is_reference = True
        node_list = [
            ns.call_function(torch.quantize_per_tensor),
            ns.call_method("dequantize"),
            ns.call_module(module),
            ns.call_function(torch.quantize_per_tensor),
            ns.call_method('dequantize'),
            ns.call_function(functional),
            ns.call_function(torch.quantize_per_tensor),
            ns.call_method('dequantize')
        ]
        additional_patterns = {torch.nn.Softmax: DefaultNodeQuantizeHandler,
                               torch.nn.functional.softmax: DefaultNodeQuantizeHandler}
        self._test_default_node_quant_handler_ops(
            module, functional, qconfig, is_reference, node_list, additional_patterns)

    def test_silu_reference(self):
        module = torch.nn.SiLU
        functional = torch.nn.functional.silu
        qconfig = float16_static_qconfig
        is_reference = True
        node_list = [
            ns.call_method("to"),
            ns.call_method("dequantize"),
            ns.call_module(module),
            ns.call_method("to"),
            ns.call_method('dequantize'),
            ns.call_function(functional),
            ns.call_method("to"),
            ns.call_method('dequantize')
        ]
        self._test_default_node_quant_handler_ops(
            module, functional, qconfig, is_reference, node_list)

    def test_mish_reference(self):
        module = torch.nn.Mish
        functional = torch.nn.functional.mish
        qconfig = float16_static_qconfig
        is_reference = True
        node_list = [
            ns.call_method("to"),
            ns.call_method("dequantize"),
            ns.call_module(module),
            ns.call_method("to"),
            ns.call_method('dequantize'),
            ns.call_function(functional),
            ns.call_method("to"),
            ns.call_method('dequantize')
        ]
        self._test_default_node_quant_handler_ops(
            module, functional, qconfig, is_reference, node_list)

    def test_bmm_int_reference(self):
        class M(torch.nn.Module):
            def __init__(self):
                super().__init__()
                self.bmm = torch.bmm

            def forward(self, x, y):
                out = self.bmm(x, y)
                return out

        data_x = torch.randn((2, 2, 2,))
        data_y = torch.randn((2, 2, 2,))
        qconfig_dict = {"": torch.quantization.get_default_qconfig("fbgemm")}
        is_reference = True
        node_list = [
            ns.call_function(torch.quantize_per_tensor),
            ns.call_function(torch.quantize_per_tensor),
            ns.call_method('dequantize'),
            ns.call_method('dequantize'),
            ns.call_function(torch.bmm),
            ns.call_function(torch.quantize_per_tensor),
            ns.call_method('dequantize'),
        ]

        m = M().eval()
        m_prep = torch.quantization.quantize_fx.prepare_fx(m, qconfig_dict)
        m_prep(data_x, data_y)
        m_quant = torch.quantization.quantize_fx.convert_fx(m_prep, is_reference=is_reference)
        m_quant(data_x, data_y)

        self.checkGraphModuleNodes(m_quant, expected_node_list=node_list)

    @skipIfNoFBGEMM
    def test_clamp(self):
        class M(torch.nn.Module):
            def __init__(self):
                super(M, self).__init__()
                self.conv = torch.nn.Conv2d(2, 2, 2).float()
                self.relu6 = torch.nn.ReLU6()
                self.relu6_ = torch.nn.ReLU6(True)
                self.hardtanh = torch.nn.Hardtanh()
                self.hardtanh_ = torch.nn.Hardtanh(inplace=True)

            def forward(self, x):
                x = self.conv(x)
                x = self.relu6(x)
                self.relu6_(x)
                x = F.relu6(x)
                x = torch.clamp(x, -3, 3)
                x = x.clamp(-2.5, 2.5)
                # x = x.clamp_(-2, 2)  # Enable when quantized `clamp_` is ready
                x = self.hardtanh(x)
                self.hardtanh_(x)
                x = F.hardtanh(x)
                F.hardtanh_(x)
                return x

        data = (torch.rand((1, 2, 5, 5), dtype=torch.float),)
        # list of node that should occur in order
        node_list = [
            ns.call_function(torch.quantize_per_tensor),
            ns.call_module(nnq.Conv2d),
            ns.call_function(F.hardtanh_),
            ns.call_method('dequantize')
        ]
        for quant_type in self.static_quant_types:
            m = self.checkGraphModeFxOp(
                M(), data, quant_type, expected_node_list=node_list)

    def test_fixed_qparams_ops_fp16(self):
        class M(torch.nn.Module):
            def __init__(self):
                super().__init__()
                self.sigmoid = torch.nn.Sigmoid()
                self.tanh = torch.nn.Tanh()

            def forward(self, x):
                x = self.sigmoid(x)
                x = torch.sigmoid(x)
                x = x.sigmoid()
                x = self.tanh(x)
                x = torch.tanh(x)
                x = x.tanh()
                return x

        data = (torch.randn((2, 2, 2, 2), dtype=torch.float),)
        quant_type = QuantType.STATIC
        qconfig_dict = {
            "": float16_static_qconfig
        }
        node_occurrence = {
            ns.call_method("to"): 7
        }
        m = self.checkGraphModeFxOp(
            M(), data, quant_type, custom_qconfig_dict=qconfig_dict,
            expected_node_occurrence=node_occurrence)


    @skipIfNoFBGEMM
    def test_general_shape_ops(self):
        """ A test that checks dequantize will be swapped for
        all supported general shape ops like aten::flatten
        without actually checking for execution of these ops
        """
        class M(torch.nn.Module):
            def __init__(self):
                super(M, self).__init__()
                self.maxpool1d = torch.nn.MaxPool1d(kernel_size=3)
                self.maxpool2d = torch.nn.MaxPool2d(kernel_size=3)
                self.maxpool3d = torch.nn.MaxPool3d(kernel_size=3)
                self.dropout = torch.nn.Dropout()
                self.conv1 = torch.nn.Conv2d(3, 3, 3)
                self.conv2 = torch.nn.Conv2d(3, 3, 3)
                self.relu = torch.nn.ReLU()

            def forward(self, x):
                x = self.conv1(x)
                # add_scalar
                x = x + 3
                # mul_scalar
                x = x * 3
                # add_scalar_out
                x += 3
                # mul_scalar_out
                x *= 3
                # add_scalar_relu
                x = x + 3
                x = F.relu(x)
                # add_scalar_relu_out
                x += 3
                x = F.relu(x)
                # mul_scalar_relu
                x = x * 3
                x = F.relu(x)
                # mul_scalar_relu_out
                x *= 3
                x = F.relu(x)
                x = self.maxpool1d(x)
                x = self.maxpool2d(x)
                x = self.maxpool3d(x)
                x = torch.flatten(x)
                x = torch.max(x)
                x = torch.min(x)
                x = x.reshape([-1])
                x = x.resize_(1, 1, x.numel())
                x = x.view(-1)
                # prim::ListConstruct
                xs = [x, x]
                # prim::ListUnpack
                x, y = xs
                # prim::TupleConstruct
                xs = (x, x)
                # prim::TupleUnpack
                x, y = xs
                x = x.transpose(1, 2)
                x = x.contiguous()
                x, y = torch.chunk(x, 2)
                x = F.dropout(x)
                x = self.dropout(x)
                x, _ = torch.sort(x)
                x = x.permute(0, 2, 3, 1)
                x = x.repeat_interleave(3, 1)
                x = torch.repeat_interleave(x, 3, 1)
                x = self.relu(x)
                x = F.relu(x)
                x = F.relu(x, inplace=True)
                x = x.relu()
                x.relu_()
                x = x.squeeze(0)
                x.squeeze_(0)
                x = torch.squeeze(x, 0)
                x = x.unsqueeze(0)
                x.unsqueeze_(0)
                x = torch.unsqueeze(x, 0)
                x = x.detach()
                x.detach_()
                x = x.repeat(4, 2)
                y = []
                y.append(x)
                z = torch.stack(y, 0)
                z = [z, z]
                x, _ = z
                x = self.conv2(x)
                return x

        data = torch.rand(1, 3, 10, 10)
        # This model is not executable since we just put all ops
        # in the same forward
        m = M().eval()
        qconfig_dict = {'': default_qconfig}
        prepared = prepare_fx(m, qconfig_dict)
        # not runnable
        quantized = convert_fx(prepared)

        # This checks that the dequantize from the output of first conv
        # is being propagated to the end, so that we don't insert extra
        # observers and also successfully fused two quantized::conv2d
        # patterns
        # one quantize_per_tensor for input
        # check exact counts of quantize and dequantize
        count_check = {
            ns.call_function(torch.quantize_per_tensor) : 1,
            ns.call_method('dequantize') : 1
        }
        order_check = [
            ns.call_function(torch.quantize_per_tensor),
            ns.call_module(nnq.Conv2d),
            ns.call_module(nnq.Conv2d),
            ns.call_method('dequantize'),
        ]
        self.checkGraphModuleNodes(
            quantized,
            expected_node_occurrence=count_check,
            expected_node_list=order_check)


        # Checking the is_reference output
        m = M().eval()
        qconfig_dict = {'': default_qconfig}
        prepared = prepare_fx(m, qconfig_dict)
        # not runnable
        quantized = convert_fx(prepared, is_reference=True)


    @skipIfNoFBGEMM
    def test_general_value_ops(self):
        """ A test that checks correct patterns are produced for
        all supported general value ops like aten::avg_pool2d \
        without actually checking for execution of these ops
        """
        class M(torch.nn.Module):
            def __init__(self):
                super().__init__()
                self.conv = torch.nn.Conv2d(3, 3, 3)
                self.avg_pool1d = torch.nn.AvgPool1d(3)
                self.avg_pool2d = torch.nn.AvgPool2d(3)
                self.avg_pool3d = torch.nn.AvgPool3d(3)
                self.adaptive_avg_pool1d = torch.nn.AdaptiveAvgPool1d((1))
                self.adaptive_avg_pool2d = torch.nn.AdaptiveAvgPool2d((1, 1))
                self.adaptive_avg_pool3d = torch.nn.AdaptiveAvgPool3d((1, 1, 1))

            def forward(self, x):
                x = self.conv(x)
                x = self.avg_pool1d(x)
                x = self.avg_pool2d(x)
                x = self.avg_pool3d(x)
                x = self.adaptive_avg_pool1d(x)
                x = self.adaptive_avg_pool2d(x)
                x = self.adaptive_avg_pool3d(x)
                x = F.avg_pool1d(x, 3)
                x = F.avg_pool2d(x, 3)
                x = F.avg_pool3d(x, 3)
                x = F.adaptive_avg_pool1d(x, (1))
                x = F.adaptive_avg_pool2d(x, (1, 1))
                x = F.adaptive_avg_pool3d(x, (1, 1, 1))
                x = torch.mean(x)
                x = torch.mean(x, [2, 3], False)
                x = x.mean()
                x = x.mean([2, 3], True)
                x = F.interpolate(x, 4, mode='nearest')
                x = F.interpolate(x, 4, mode='linear')
                x = self.conv(x)
                return x

        # This model is not executable since we just put all ops
        # in the same forward
        m = M().eval()
        # nothing to fuse so skipping the fuse step
        qconfig_dict = {'': default_qconfig}
        prepared = prepare_fx(m, qconfig_dict)
        # not runnable
        quantized = convert_fx(prepared)

        # This checks that the dequantize from the output of first conv
        # is being propagated to the end, so that we don't insert extra
        # observers
        # check exact counts of quantize and dequantize
        count_check = {
            ns.call_function(torch.quantize_per_tensor) : 1,
            ns.call_method('dequantize') : 1
        }
        order_check = [
            ns.call_function(torch.quantize_per_tensor),
            ns.call_module(nnq.Conv2d),
            ns.call_module(nnq.Conv2d),
            ns.call_method('dequantize'),
        ]
        self.checkGraphModuleNodes(
            quantized,
            expected_node_occurrence=count_check,
            expected_node_list=order_check)

    def test_getitem(self):
        """ Make sure we only insert observer for getitem if the following node is matched
        or needs to be quantized
        """
        class M(torch.nn.Module):
            def forward(self, xs):
                x = xs[0]
                return x

        m = M().eval()
        m = prepare_fx(m, {"": default_qconfig})
        self.checkGraphModuleNodes(m, expected_node_occurrence={
            ns.call_module(torch.quantization.MinMaxObserver): 0
        })
        m = convert_fx(m)
        m(torch.rand(1, 2))

        class M2(torch.nn.Module):
            def forward(self, xs):
                x = xs[0]
                x = torch.sigmoid(x)
                return x

        m2 = M2().eval()
        m2 = prepare_fx(m2, {"": default_qconfig})
        self.checkGraphModuleNodes(m2, expected_node_occurrence={
            ns.call_module(torch.quantization.MinMaxObserver): 1
        })
        m2 = convert_fx(m2)
        self.checkGraphModuleNodes(m2, expected_node_list=[
            ns.call_function(torch.quantize_per_tensor),
            ns.call_method("dequantize")
        ])
        m2([torch.rand(1, 2)])

        # testing prepare recognizes non-Tensor input for getitem
        class M3(torch.nn.Module):
            def forward(self, x):
                s = x.shape
                n, c = s[:2]
                x = torch.sigmoid(x)
                return x

        m3 = M3().eval()
        m3 = prepare_fx(m3, {"": default_qconfig})
        self.checkGraphModuleNodes(m3, expected_node_occurrence={
            ns.call_module(torch.quantization.MinMaxObserver): 1
        })
        m3 = convert_fx(m3)
        self.checkGraphModuleNodes(m3, expected_node_list=[
            ns.call_function(torch.quantize_per_tensor),
            ns.call_method("dequantize")
        ])
        m3(torch.rand(1, 2, 3, 4))


    @skipIfNoFBGEMM
    def test_fixed_qparams_ops(self):
        class M(torch.nn.Module):
            def __init__(self):
                super().__init__()
                self.conv = torch.nn.Conv2d(3, 3, 3)
                self.sigmoid = torch.nn.Sigmoid()
                self.hardsigmoid = torch.nn.Hardsigmoid()
                self.tanh = torch.nn.Tanh()

            def forward(self, x):
                x = self.conv(x)
                # F.sigmoid is deprecated
                x = self.sigmoid(x)
                x = torch.sigmoid(x)
                x = x.sigmoid()
                x.sigmoid_()
                x = self.hardsigmoid(x)
                x = F.hardsigmoid(x)
                x = F.hardsigmoid(x, inplace=True)
                x = x.hardsigmoid()
                x.hardsigmoid_()
                x = self.tanh(x)
                # F.tanh is deprecated
                x = torch.tanh(x)
                x = x.tanh()
                x.tanh_()
                x = self.conv(x)
                return x

        for eval_mode in [True, False]:
            # This model is not executable since we just put all ops
            # in the same forward
            m = M()
            if eval_mode:
                m.eval()
                qconfig = default_qconfig
                prepare = prepare_fx
                fq_count = 0
            else:
                m.train()
                qconfig = default_qat_qconfig
                prepare = prepare_qat_fx
                fq_count = 13

            # nothing to fuse so skipping the fuse step
            qconfig_dict = {'': qconfig}
            prepared = prepare(m, qconfig_dict)
            # check the correct number of activation_post_process is inserted
            count_check = {
                ns.call_module(FixedQParamsFakeQuantize) : fq_count,
            }
            self.checkGraphModuleNodes(
                prepared,
                expected_node_occurrence=count_check)
            # not runnable
            quantized = convert_fx(prepared)

            # This checks that the dequantize from the output of first conv
            # is being propagated to the end, so that we don't insert extra
            # observers
            # check exact counts of quantize and dequantize
            count_check = {
                ns.call_function(torch.quantize_per_tensor) : 1,
                ns.call_method('dequantize') : 1
            }
            order_check = [
                ns.call_function(torch.quantize_per_tensor),
                ns.call_module(nnq.Conv2d),
                ns.call_module(nn.Sigmoid),
                ns.call_module(nnq.Conv2d),
                ns.call_method('dequantize'),
            ]
            self.checkGraphModuleNodes(
                quantized,
                expected_node_occurrence=count_check,
                expected_node_list=order_check)

    def test_float_functional(self):
        class TorchAdd(nn.Module):
            """Wrapper around torch.add so that all ops can be found at build"""
            def __init__(self):
                super().__init__()
                self.add_func = nnq.FloatFunctional()

            def forward(self, x, y):
                return self.add_func.add(x, y)

        class M(torch.nn.Module):
            def __init__(self):
                super().__init__()
                self.ff1 = TorchAdd()
                self.ff2 = nnq.FloatFunctional()
                self.ff3 = nnq.FloatFunctional()
                self.ff4 = nnq.FloatFunctional()
                self.ff5 = nnq.FloatFunctional()
                self.ff6 = nnq.FloatFunctional()

            def forward(self, x):
                x = self.ff1(x, x)
                x = self.ff2.add_scalar(x, 3)
                x = self.ff3.mul(x, x)
                x = self.ff4.mul_scalar(x, 3)
                x = self.ff5.add_relu(x, x)
                x = self.ff6.cat([x])
                return x

        data = torch.rand(3, 3)
        # Note: QAT test succeeded by chance, to make it actually work
        # we need to fix eager mode FloatFunctional by removing
        # activation_post_process in add_scalar and mul_scalar
        for quant_type in self.static_quant_types:
            m = M()
            ref_m = torch.quantization.QuantWrapper(M())
            is_qat = quant_type == QuantType.QAT
            if is_qat:
                m.train()
                ref_m.train()
                qconfig = default_qat_qconfig
                expected_act_post_process = torch.quantization.FakeQuantize
            else:
                m.eval()
                ref_m.eval()
                qconfig = default_qconfig
                expected_act_post_process = torch.quantization.MinMaxObserver

            prepare_fx_function = prepare_qat_fx if is_qat else prepare_fx
            qconfig_dict = {"": qconfig}
            m = prepare_fx_function(m, qconfig_dict)
            node_occurrence = {
                ns.call_module(expected_act_post_process): 5,
                ns.call_module(torch.nn.quantized.FloatFunctional): 0
            }
            self.checkGraphModuleNodes(m, expected_node_occurrence=node_occurrence)
            m(data)
            node_list = [
                ns.call_function(torch.quantize_per_tensor),
                ns.call_function(torch.ops.quantized.add),
                ns.call_function(torch.ops.quantized.add),
                ns.call_function(torch.ops.quantized.mul),
                ns.call_function(torch.ops.quantized.mul),
                ns.call_function(torch.ops.quantized.add_relu),
                ns.call_function(torch.cat),
                ns.call_method('dequantize')
            ]
            m = convert_fx(m)
            self.checkGraphModuleNodes(m, expected_node_list=node_list)

            # make sure numerics match with eager mode
            ref_m.qconfig = qconfig
            prepare_function = prepare_qat if is_qat else prepare
            ref_m = prepare_function(ref_m)
            ref_m(data)
            ref_m = convert(ref_m)
            self.assertEqual(m(data), ref_m(data))

    def test_embedding(self):
        class M(torch.nn.Module):
            def __init__(self):
                super().__init__()
                self.emb = torch.nn.Embedding(num_embeddings=10, embedding_dim=12)

            def forward(self, indices):
                return self.emb(indices)

        model = M().eval()
        indices = torch.tensor([9, 6, 5, 7, 8, 8, 9, 2, 8, 6, 6, 9, 1, 6, 8, 8, 3, 2, 3, 6, 3, 6, 5, 7, 0, 8, 4, 6, 5, 8, 2, 3])
        quantized_node = ns.call_module(nnq.Embedding)
        configs = [
            (float_qparams_weight_only_qconfig, ns.call_module(nnq.Embedding)),
            (None, ns.call_module(nn.Embedding)),
            (default_qconfig, ns.call_module(nn.Embedding)),
        ]

        for qconfig, node in configs:
            qconfig_dict = {"": qconfig}
            m = prepare_fx(model, qconfig_dict)
            self.checkGraphModuleNodes(m, expected_node_occurrence={
                ns.call_module(torch.quantization.MinMaxObserver): 0
            })
            m = convert_fx(m)
            self.checkGraphModuleNodes(m, expected_node=node)
            # make sure it runs
            m(indices)

    def test_embedding_bag(self):
        class M(torch.nn.Module):
            def __init__(self):
                super().__init__()
                self.emb = torch.nn.EmbeddingBag(num_embeddings=10, embedding_dim=12, include_last_offset=True)

            def forward(self, indices, offsets):
                return self.emb(indices, offsets)

        indices = torch.tensor([9, 6, 5, 7, 8, 8, 9, 2, 8, 6, 6, 9, 1, 6, 8, 8, 3, 2, 3, 6, 3, 6, 5, 7, 0, 8, 4, 6, 5, 8, 2, 3])
        offsets = torch.tensor([0, 19, 20, 28, 28, 32])
        quantized_node = ns.call_module(nnq.EmbeddingBag)
        inputs = (indices, offsets)

        for dtype in [torch.quint8, torch.quint4x2]:
            model = M().eval()
            float_qparams_observer = PerChannelMinMaxObserver.with_args(dtype=dtype,
                                                                        qscheme=torch.per_channel_affine_float_qparams,
                                                                        ch_axis=0)
            float_qparams_qconfig = QConfigDynamic(activation=default_placeholder_observer,
                                                   weight=float_qparams_observer)
            self.checkGraphModeFxOp(
                model,
                inputs,
                QuantType.DYNAMIC,
                quantized_node,
                custom_qconfig_dict={"": float_qparams_qconfig}
            )

        # check it works in None and static qconfig
        for qconfig in [None, default_qconfig]:
            qconfig_dict = {"": default_qconfig}
            m = M().eval()
            m = prepare_fx(model, qconfig_dict)
            self.checkGraphModuleNodes(m, expected_node_occurrence={
                ns.call_module(torch.quantization.MinMaxObserver): 0
            })
            m = convert_fx(m)
            self.checkGraphModuleNodes(m, expected_node=ns.call_module(nn.EmbeddingBag))
            # make sure it runs
            m(*inputs)

    def _test_rnn_impl(self, qconfigs, M, module_type_strs, module_types, sample_input):
        options = itertools.product(qconfigs, module_type_strs)
        for qconfig, module_type_str in options:
            model_eager = M(module_type_str).eval()
            model_graph = copy.deepcopy(model_eager)
            if torch.backends.quantized.engine == 'qnnpack' and \
               qconfig is float16_dynamic_qconfig:
                continue
                # fp16 dynamic quant is not supported for qnnpack

            eager_qconfig_dict = {x : qconfig for x in module_types}
            model_eager = quantize_dynamic(model_eager, qconfig_spec=eager_qconfig_dict)

            graph_qconfig_dict = {
                "object_type": [
                    (x, qconfig) for x in module_types
                ]
            }
            model_graph = prepare_fx(model_graph, graph_qconfig_dict)
            model_graph = convert_fx(model_graph)
            self.assertEqual(model_eager(sample_input), model_graph(sample_input))
            self.checkScriptable(model_graph, [[sample_input]], True)

    def test_rnn_cell(self):
        qconfigs = [per_channel_dynamic_qconfig, default_dynamic_qconfig, float16_dynamic_qconfig]
        module_type_strs = ['LSTMCell', 'GRUCell', 'RNNTanh', 'RNNReLU']
        module_types = [torch.nn.LSTMCell, torch.nn.GRUCell, torch.nn.RNNCell]
        sample_input = torch.tensor([[100, -155],
                                     [-155, 100],
                                     [100, -155]], dtype=torch.float)
        self._test_rnn_impl(qconfigs, RNNCellDynamicModel, module_type_strs, module_types, sample_input)

    def test_rnn(self):
        qconfigs = [per_channel_dynamic_qconfig, default_dynamic_qconfig, float16_dynamic_qconfig]
        module_type_strs = ['LSTM']
        module_types = [torch.nn.LSTM]
        niter = 10
        sample_input = torch.tensor([[100, -155],
                                     [-155, 100],
                                     [100, -155]], dtype=torch.float).unsqueeze(0).repeat(niter, 1, 1)
        self._test_rnn_impl(qconfigs, RNNDynamicModel, module_type_strs, module_types, sample_input)

    def _test_conv_transpose_impl(
            self, float_cls: Callable, q_cls: Callable, data: torch.Tensor):
        with override_quantized_engine('qnnpack'):
            # Create fp32 versions of FX and Eager models
            m1 = torch.nn.Sequential(float_cls(1, 1, 1))
            m2 = torch.nn.Sequential(float_cls(1, 1, 1))
            m2.load_state_dict(m1.state_dict())
            m2 = torch.quantization.QuantWrapper(m2)
            # FX graph
            q_result1 = self.checkGraphModeFxOp(
                m1, (data,), QuantType.STATIC,
                expected_node_occurrence={
                    ns.call_module(q_cls): 1,
                })
            # Eager
            m2.qconfig = get_default_qconfig(torch.backends.quantized.engine)
            m2.eval()
            m2p = torch.quantization.prepare(m2)
            m2p(data)
            m2q = torch.quantization.convert(m2p)
            q_result2 = m2q(data)
            # verify results match
            self.assertTrue(torch.allclose(q_result1, q_result2))

    @unittest.skipUnless('qnnpack' in supported_qengines,
                         "This Pytorch Build has not been built with or does not support QNNPACK")
    def test_conv_transpose_1d(self):
        self._test_conv_transpose_impl(
            torch.nn.ConvTranspose1d, nnq.ConvTranspose1d, torch.randn(4, 1, 4))

    @unittest.skipUnless('qnnpack' in supported_qengines,
                         "This Pytorch Build has not been built with or does not support QNNPACK")
    def test_conv_transpose_2d(self):
        self._test_conv_transpose_impl(
            torch.nn.ConvTranspose2d, nnq.ConvTranspose2d, torch.randn(4, 1, 4, 4))

    def test_reshape_fp16(self):
        class M(torch.nn.Module):
            def __init__(self, w, b):
                super().__init__()
                self.w = w
                self.b = b

            def forward(self, x):
                x = torch.nn.functional.linear(x, self.w)
                x = x.reshape(-1, 4)
                x = torch.nn.functional.linear(x, self.w)
                return x

        w = torch.randn(4, 4)
        b = torch.randn(4)
        m = M(w, b).eval()
        qconfig_dict = {
            # this has no effect on reshape since it's a CopyNode
            "": float16_static_qconfig,
            "object_type": [
                (torch.nn.functional.linear, default_qconfig)
            ]
        }
        m = prepare_fx(m, qconfig_dict)
        expected_occurrence = {
            # input and weight of first and second linear, output of first and second linear
            ns.call_module(torch.quantization.MinMaxObserver): 6,
            # we don't insert placeholder observer for output of reshape
            ns.call_module(torch.quantization.PlaceholderObserver): 1
        }
        self.checkGraphModuleNodes(
            m,
            expected_node_occurrence=expected_occurrence
        )
        m = convert_fx(m)
        expected_occurrence = {
            ns.call_function(torch.quantize_per_tensor): 2,
            # dequantize after first linear, before reshape and before output
            ns.call_method("dequantize"): 3,
            ns.call_method("to"): 1,
            ns.call_function(torch.ops.quantized.linear): 2
        }
        self.checkGraphModuleNodes(
            m,
            expected_node_occurrence=expected_occurrence
        )
        # make sure it runs
        m(torch.randn(2, 4))

    def test_multiple_qconfigs_for_single_value(self):
        """ Test multiple qconfigs for a single value"""
        class M(torch.nn.Module):
            def __init__(self, w, b):
                super().__init__()
                self.w = w
                self.b = b

            def forward(self, x):
                x = torch.nn.functional.linear(x, self.w)
                x = torch.sigmoid(x)
                return x

        w = torch.randn(4, 4)
        b = torch.randn(4)
        m = M(w, b).eval()
        qconfig_dict = {
            "": float16_static_qconfig,
            "object_type": [
                (torch.nn.functional.linear, default_qconfig)
            ]
        }
        m = prepare_fx(m, qconfig_dict)
        expected_occurrence = {
            # input and weight of linear, output of linear
            ns.call_module(torch.quantization.MinMaxObserver): 3,
            # input and output of sigmoid
            ns.call_module(torch.quantization.PlaceholderObserver): 2,
        }
        self.checkGraphModuleNodes(
            m,
            expected_node_occurrence=expected_occurrence
        )
        # make sure it runs
        m = convert_fx(m)
        expected_occurrence = {
            ns.call_function(torch.quantize_per_tensor): 1,
            ns.call_method("dequantize"): 3,
            ns.call_method("to"): 2
        }
        self.checkGraphModuleNodes(
            m,
            expected_node_occurrence=expected_occurrence
        )

    def test_boolean_tensor(self):
        """ Make sure we don't insert observer for boolean Tensors """
        class M(torch.nn.Module):
            def forward(self, x, mask):
                mask = mask.unsqueeze(0)
                mask = mask.unsqueeze(1)
                x = x.masked_fill(mask, 1)
                return x

        m = M().eval()
        m = prepare_fx(m, {"": default_qconfig})
        expected_occurrence = {
            ns.call_module(torch.quantization.MinMaxObserver): 0
        }
        self.checkGraphModuleNodes(
            m,
            expected_node_occurrence=expected_occurrence)
        m = convert_fx(m)
        m(torch.rand(1, 2, 3, 4), torch.rand(3, 4).bool())
        return m

    def test_chunk(self):
        class M(torch.nn.Module):
            def forward(self, x):
                x, y = torch.chunk(x, 2)
                x = x + y
                return x
        m = M().eval()
        m = prepare_fx(m, {"": default_qconfig})
        data = torch.rand(2, 2, 2, 2)
        m(data)
        m = convert_fx(m)
        m(data)
        # make sure everything runs


class TestQuantizeFxModels(QuantizationTestCase):
    @skipIfNoFBGEMM
    @unittest.skipIf(not TEST_CUDA, "gpu is not available.")
    def test_static_gpu_convert_basic(self):

        class Net(nn.Module):
            def __init__(self):
                super(Net, self).__init__()
                self.relu1 = nn.ReLU()
                self.conv1 = nn.Conv2d(1, 6, 5)
                self.linear1 = nn.Linear(120, 1)

            def forward(self, x):
                x = self.relu1(self.conv1(x))
                y = self.linear1(x.view(-1))
                return y

        input = torch.randn((5, 1, 6, 6)).to('cuda')
        model = Net().to('cuda').eval()
        qconfig_dict = {"": torch.quantization.get_default_qconfig('fbgemm')}
        model_prepared = prepare_fx(model, qconfig_dict)
        model_prepared(input)
        model_quantized = convert_fx(model_prepared, is_reference=True)
        out = model_quantized(input)
        self.assertEqual(out.device.type, 'cuda')

    @skipIfNoFBGEMM
    @unittest.skipIf(not TEST_CUDA, "gpu is not available.")
    def test_switch_device_prepare_convert(self):

        class Net(nn.Module):
            def __init__(self):
                super(Net, self).__init__()
                self.relu1 = nn.ReLU()
                self.conv1 = nn.Conv2d(1, 6, 5)
                self.linear1 = nn.Linear(120, 1)

            def forward(self, x):
                x = self.relu1(self.conv1(x))
                y = self.linear1(x.view(-1))
                return y

        for device in ['cuda', 'cpu']:
            device_after = 'cuda' if device == 'cpu' else 'cpu'
            input = torch.randn((5, 1, 6, 6)).to(device)
            model = Net().to(device).eval()
            qconfig_dict = {"": torch.quantization.get_default_qconfig('fbgemm')}
            model_prepared = prepare_fx(model, qconfig_dict)
            model_prepared(input)
            model_prepared.to(device_after)
            model_quantized = convert_fx(model_prepared, is_reference=True)
            out = model_quantized(input.to(device_after))
            self.assertEqual(out.device.type, device_after)

    @skipIfNoFBGEMM
    @unittest.skipIf(not TEST_CUDA, "gpu is not available.")
    def test_prepare_serialize_switch_device_convert(self):
        class Net(nn.Module):
            def __init__(self):
                super(Net, self).__init__()
                self.conv1 = nn.Conv2d(1, 6, 5)
                self.linear1 = nn.Linear(120, 1)

            def forward(self, x):
                x = self.conv1(x)
                y = self.linear1(x.view(-1))
                return y

        for device in ['cuda', 'cpu']:
            for device_after in ['cuda', 'cpu']:
                input = torch.randn((5, 1, 6, 6)).to(device)
                model = Net().to(device).eval()
                qconfig_dict = {"": torch.quantization.get_default_qconfig('fbgemm')}
                model_prepared_first = prepare_fx(model, qconfig_dict)
                model_prepared_second = prepare_fx(model, qconfig_dict)
                model_prepared_first(input)
                state_dict = model_prepared_first.state_dict()
                del model_prepared_first
                model_prepared_second.load_state_dict(state_dict)
                model_prepared_second.to(device_after)
                model_quantized = convert_fx(model_prepared_second, is_reference=True)
                out = model_quantized(input.to(device_after))
                self.assertEqual(out.device.type, device_after)

    def _test_model_impl(
            self, mode, name, model, eager_quantizable_model,
            check_with_eager=True,
            diff_of_quant=None,
            diff_from_eager=None):
        if diff_of_quant is None or diff_from_eager is None:
            diff_of_quant = {}
            diff_from_eager = {}

        if mode not in diff_of_quant or mode not in diff_from_eager:
            diff_of_quant[mode] = {}
            diff_from_eager[mode] = {}

        input_tensor = torch.rand(1, 3, 224, 224)
        input_tensor_inception = torch.rand(1, 3, 299, 299)
        output_value = torch.randint(0, 1, (1,))

        # print('quantizing:', name, ' mode:', mode)
        if name == 'inception_v3':
            input_value = input_tensor_inception
        else:
            input_value = input_tensor

        qconfig = default_qconfig if mode == 'static' else default_qat_qconfig
        qconfig_dict = {'': qconfig}
        script = torch.jit.script(model)

        # make sure graph module and script module are both runanble
        original_out = model(input_value)
        is_not_tuple_out = not isinstance(original_out, tuple)
        script_out = script(input_value)

        # set to train just before quantization
        prepare_fx_fn = prepare_fx
        if mode != 'static':
            model.train()
            prepare_fx_fn = prepare_qat_fx

        prepared = prepare_fx_fn(model, qconfig_dict)

        if mode == 'ddp':
            mp.spawn(run_ddp,
                     args=(world_size, prepared),
                     nprocs=world_size,
                     join=True)
        elif mode == 'qat':
            assert prepared.training, 'prepared must be in training mode for qat'
            optimizer = torch.optim.SGD(prepared.parameters(), lr=0.0001)
            criterion = nn.CrossEntropyLoss()
            train_one_epoch(prepared, criterion, optimizer, [(input_value, output_value)], torch.device('cpu'), 1)
        else:
            for i in range(10):
                prepared(input_value)

        # print('after observation root:', prepared.root)

        qgraph = convert_fx(prepared)
        # print('after quantization root:', qgraph.root)
        # print('after quantization code:', qgraph.src)
        qgraph.eval()
        qgraph_script = torch.jit.script(qgraph)
        # print('quantized and scripted:', qgraph_script.graph)

        qgraph_out = qgraph(input_value)
        qgraph_script = qgraph_script(input_value)

        if is_not_tuple_out:
            diff_of_quant[mode][name] = (original_out - qgraph_out).abs().max()
            assert torch.allclose(qgraph_out, qgraph_script), 'graph, scripted graph'
        else:
            print('tuple output')

        if eager_quantizable_model is not None:
            # comparing to eager mode quantization
            qeager = eager_quantizable_model
            ref_out = qeager(input_value)
            qeager.qconfig = qconfig
            if mode == 'static':
                qeager.fuse_model()
                prepare(qeager, inplace=True)
            else:
                qeager.train()
                qeager.fuse_model()
                prepare_qat(qeager, inplace=True)

            # calibration
            if mode == 'ddp':
                mp.spawn(run_ddp,
                         args=(world_size, qeager),
                         nprocs=world_size,
                         join=True)
            elif mode == 'qat':
                assert qeager.training, 'qeager should be in training mode for qat'
                optimizer = torch.optim.SGD(qeager.parameters(), lr=0.0001)
                train_one_epoch(qeager, criterion, optimizer, [(input_value, output_value)], torch.device('cpu'), 1)
            else:
                for i in range(10):
                    qeager(input_value)

            # print('ref after observation:', qeager)

            convert(qeager, inplace=True)
            qeager.eval()

            # print('ref after quantization:', qeager)
            qeager_out = qeager(input_value)
            qeager_script = torch.jit.script(qeager)
            qscript_out = qeager_script(input_value)
            if is_not_tuple_out:
                diff_from_eager[mode][name] = (qeager_out - qgraph_out).abs().max()
                if check_with_eager:
                    self.assertEqual(diff_from_eager[mode][name], 0,
                                     'Result of graph mode quantization and ' +
                                     'eager mode quantization on model: ' + name +
                                     ' should match. Mode: ' + mode +
                                     ' diff:' + str(diff_from_eager[mode][name]))

    def _test_building_block(self, quant_type, BB):
        eager = BB().float()
        graph = copy.deepcopy(eager)

        if quant_type == QuantType.STATIC:
            qconfig = default_qconfig
            eager_prepare = prepare
            graph_prepare = prepare_fx
            eager.eval()
            graph.eval()
            calibrate_or_train = test_only_eval_fn
            data = self.img_data_2d
        else:
            assert quant_type == QuantType.QAT
            qconfig = default_qat_qconfig
            eager_prepare = prepare_qat
            graph_prepare = prepare_qat_fx
            eager.train()
            graph.train()
            calibrate_or_train = test_only_train_fn
            data = self.img_data_2d_train

        if hasattr(eager, "fuse_model"):
            eager.fuse_model()
        eager = QuantWrapper(eager)
        eager.qconfig = qconfig
        eager = eager_prepare(eager)

        qconfig_dict = {"": qconfig}
        graph = graph_prepare(graph, qconfig_dict)

        eager_out = eager(data[0][0])
        graph_out = graph(data[0][0])
        # Eager Mode and FX Graph Mode QAT now differ in numerics both
        # in Post Training and QAT because FX Graph Mode uses same fake_quant instances
        # for input and output of CopyNode
        # self.assertEqual(eager_out, graph_out)

        calibrate_or_train(eager, data)
        calibrate_or_train(graph, data)

        eager = convert(eager)
        graph = convert_fx(graph)

        eager_out = eager(data[0][0])
        graph_out = graph(data[0][0])

    @override_qengines
    def test_resnet_base(self):
        models = [ResNetBase]
        options = itertools.product(self.static_quant_types, models)
        for quant_type, M in options:
            self._test_building_block(quant_type, M)

    @skip_if_no_torchvision
    @skipIfNoFBGEMM
    @unittest.skip("skip for now since tbb failed")
    def test_torchvision(self):
        from torchvision import models
        from torchvision.models import quantization as quantized_models
        from torchvision.models.quantization.utils import _replace_relu

        def get_available_classification_models(models):
            return [k for k, v in models.__dict__.items() if callable(v) and k[0].lower() == k[0] and k[0] != "_"]

        model_list = get_available_classification_models(models)
        quantized_model_list = get_available_classification_models(quantized_models)

        no_pretrained_model = set(['shufflenet_v2_x0_5', 'shufflenet_v2_x1_5', 'shufflenet_v2_x2_0'])
        quantized_model_list = set(quantized_model_list) - no_pretrained_model
        # test eager and graph consistency
        model_list = quantized_model_list
        model_list = set(model_list)
        # mobilenet/inception_v3/googlenet qat is not working due to AdaptiveAveragePool qat
        # we might observe the output of AdaptiveAveragePool in the future
        # and re-enable the test
        fx_eager_not_matching = [
            ("mobilenet_v2", "qat"),
            ("inception_v3", "qat"),
            ("googlenet", "qat")
        ]  # because relu6 is replaced as relu in mobilenetv2

        diff_of_quant = {}
        diff_from_eager = {}
        modes = ['static', 'qat']
        options = itertools.product(modes, model_list)
        for mode, name in options:
            pretrained = name in quantized_model_list  # load pretrained model to compare with quantized model
            kwargs = {}
            # turn off transform input for inception_v3 since
            # it's not quantized in eager mode and in fx graph
            # mode we can't skip quantizing a method right now
            # (might be supported in the future)
            if name in ["inception_v3", "googlenet"]:
                kwargs["transform_input"] = False
            eager_quantizable_model = None
            if name in quantized_model_list:
                eager_quantizable_model = quantized_models.__dict__[name](pretrained=True, quantize=False, **kwargs).eval().float()
            # compare with eager mode quantized model when it is available
            pretrained = eager_quantizable_model is not None
            model = models.__dict__[name](pretrained=pretrained, **kwargs).eval().float()
            if name == "mobilenet_v2":
                _replace_relu(model)
            # disable aux logits
            if hasattr(model, "aux_logits"):
                model.aux_logits = False
                model.AuxLogits = None
                if eager_quantizable_model:
                    eager_quantizable_model.aux_logits = False
                    eager_quantizable_model.AuxLogits = None

            check_with_eager = (name, mode) not in fx_eager_not_matching
            self._test_model_impl(
                mode, name, model, eager_quantizable_model,
                check_with_eager,
                diff_of_quant, diff_from_eager)

        def print_diffs(diffs):
            for mode, diffs_for_mode in diffs.items():
                print('mode:', mode)
                for name, diff in diffs_for_mode.items():
                    print(name, ':', diff)

        # print('differences between float and quantized')
        # print_diffs(diff_of_quant)
        # print('----------------------')
        # print('differences between graph mode and eager mode')
        # print_diffs(diff_from_eager)
        # print('----------------------')

    @skip_if_no_torchvision
    @skipIfNoFBGEMM
    @unittest.skip("TODO: Test is always failing - https://github.com/pytorch/pytorch/issues/54979")
    def test_resnet18_ddp(self):
        from torchvision import models
        from torchvision.models import quantization as quantized_models
        eager_quantizable_model = quantized_models.__dict__[name](pretrained=True, quantize=False).eval().float()
        model = models.__dict__[name](pretrained=True).eval().float()
        self._test_model_impl(
            'ddp', 'resnet18', model, eager_quantizable_model)

    @given(
        device=st.sampled_from(
            ["cpu", "cuda"] if torch.cuda.is_available() else ["cpu"]
        )
    )
    @settings(deadline=None)
    def test_qat_functional_linear(self, device):
        class Linear(torch.nn.Module):
            def __init__(self):
                super().__init__()
                self.w = torch.ones(5, 5)
                self.b = torch.zeros(5)

            def forward(self, x):
                return torch.nn.functional.linear(x, self.w, self.b)

        class M(torch.nn.Module):
            def __init__(self):
                super().__init__()
                self.mods1 = torch.nn.Sequential(Linear(), Linear())
                self.mods2 = Linear()

            def forward(self, x):
                x = self.mods1(x)
                x = self.mods2(x)
                return x

        model = M().train()
        ref_fake_quant = FakeQuantize.with_args(
            observer=MovingAverageMinMaxObserver,
            quant_min=0,
            quant_max=255,
            dtype=torch.quint8,
            reduce_range=False,
        )
        ref_weight_fake_quant = FakeQuantize.with_args(
            observer=MovingAverageMinMaxObserver,
            quant_min=-128,
            quant_max=127,
            dtype=torch.qint8,
            reduce_range=False,
        )
        ref_qat_qconfig = QConfig(
            activation=ref_fake_quant, weight=ref_weight_fake_quant
        )
        qconfig_dict = {"": ref_qat_qconfig}

        prepared_ref = prepare_qat_fx(model, qconfig_dict)

        custom_fake_quant = FusedMovingAvgObsFakeQuantize.with_args(
            observer=MovingAverageMinMaxObserver,
            quant_min=0,
            quant_max=255,
            dtype=torch.quint8,
            reduce_range=False,
        )
        custom_weight_fake_quant = FusedMovingAvgObsFakeQuantize.with_args(
            observer=MovingAverageMinMaxObserver,
            quant_min=-128,
            quant_max=127,
            dtype=torch.qint8,
            reduce_range=False,
        )
        custom_qconfig = QConfig(
            activation=custom_fake_quant, weight=custom_weight_fake_quant
        )
        custom_qconfig_dict = {"": custom_qconfig}
        prepared = prepare_qat_fx(model, custom_qconfig_dict)

        prepared.to(device)
        prepared_ref.to(device)

        prepared_ref.apply(torch.quantization.disable_fake_quant)
        prepared_ref.apply(torch.quantization.disable_observer)

        inp = torch.randn(5, 5, device=device, requires_grad=True)
        for i in range(10):
            if i == 2:
                prepared.apply(torch.quantization.enable_observer)
                prepared_ref.apply(torch.quantization.enable_observer)
            if i == 4:
                prepared.apply(torch.quantization.enable_fake_quant)
                prepared_ref.apply(torch.quantization.enable_fake_quant)

            inp = torch.randn(5, 5, device=device, requires_grad=True)
            out_ref = prepared_ref(inp)
            out = prepared(inp)
            torch.testing.assert_allclose(out, out_ref)

            # try backward pass
            labels = torch.randn(5, 5, device=device)
            loss = (out - labels).sum()
            grad = torch.autograd.grad(loss, [inp])
            loss_ref = (out_ref - labels).sum()
            grad_ref = torch.autograd.grad(loss_ref, [inp])
            torch.testing.assert_allclose(grad[0], grad_ref[0])

        if 'fbgemm' in torch.backends.quantized.supported_engines:
            converted = convert_fx(prepared)
            converted_ref = convert_fx(prepared_ref)
            inp = torch.rand(5, 5)
            out = converted(inp)
            out_ref = converted(inp)

<<<<<<< HEAD
            torch.testing.assert_allclose(out, out_ref)
=======
            torch.testing.assert_allclose(out, out_ref)
if __name__ == '__main__':
    raise RuntimeError("This test file is not meant to be run directly, use:\n\n"
                       "\tpython test/test_quantization.py TESTNAME\n\n"
                       "instead.")
>>>>>>> b176feec
<|MERGE_RESOLUTION|>--- conflicted
+++ resolved
@@ -5065,12 +5065,8 @@
             out = converted(inp)
             out_ref = converted(inp)
 
-<<<<<<< HEAD
-            torch.testing.assert_allclose(out, out_ref)
-=======
             torch.testing.assert_allclose(out, out_ref)
 if __name__ == '__main__':
     raise RuntimeError("This test file is not meant to be run directly, use:\n\n"
                        "\tpython test/test_quantization.py TESTNAME\n\n"
-                       "instead.")
->>>>>>> b176feec
+                       "instead.")