from functools import partial, wraps
import warnings

import torch

from torch.testing import \
    (FileCheck, floating_and_complex_types_and)
from torch.testing._internal.common_utils import \
<<<<<<< HEAD
    (TestCase, is_iterable_of_tensors, run_tests, IS_SANDCASTLE, clone_input_helper, make_tensor)
=======
    (TestCase, is_iterable_of_tensors, run_tests, IS_SANDCASTLE, clone_input_helper, make_tensor,
     gradcheck, gradgradcheck)
>>>>>>> 8be5b1ca
from torch.testing._internal.common_methods_invocations import \
    (op_db, method_tests)
from torch.testing._internal.common_device_type import \
    (instantiate_device_type_tests, ops, onlyCPU, onlyOnCPUAndCUDA, skipCUDAIfRocm, OpDTypes)
from torch.testing._internal.common_jit import JitCommonTestCase, check_against_reference

from torch.testing._internal.jit_metaprogramming_utils import create_script_fn, create_traced_fn, \
    check_alias_annotation
from torch.testing._internal.jit_utils import disable_autodiff_subgraph_inlining


# Get names of all the operators which have entry in `method_tests` (legacy testing infra)
method_tested_operators = set(map(lambda test_details: test_details[0], method_tests()))

# Tests that apply to all operators

class TestOpInfo(TestCase):
    exact_dtype = True

    # Verifies that ops have their unsupported dtypes
    #   registered correctly by testing that each claimed unsupported dtype
    #   throws a runtime error
    @skipCUDAIfRocm
    @onlyOnCPUAndCUDA
    @ops(op_db, dtypes=OpDTypes.unsupported)
    def test_unsupported_dtypes(self, device, dtype, op):
        # sample_inputs can have a function for generating the input that doesn't work for specified dtype
        # https://github.com/pytorch/pytorch/issues/49024
        with self.assertRaises(RuntimeError):
            samples = op.sample_inputs(device, dtype)
            if len(samples) == 0:
                self.skipTest("Skipped! No sample inputs!")

            # NOTE: only tests on first sample
            sample = samples[0]
            op(sample.input, *sample.args, **sample.kwargs)

    # Verifies that ops have their supported dtypes
    #   registered correctly by testing that each claimed supported dtype
    #   does NOT throw a runtime error
    # In addition verifies that the generated sample_inputs have the requested device and dtype
    @onlyOnCPUAndCUDA
    @ops(op_db, dtypes=OpDTypes.supported)
    def test_supported_dtypes(self, device, dtype, op):
        for sample in op.sample_inputs(device, dtype):
            op(sample.input, *sample.args, **sample.kwargs)
            # NOTE: only check the first tensor in the iterable of tensors
            sample_input = sample.input[0] if is_iterable_of_tensors(sample.input) else sample.input
            self.assertTrue(sample_input.dtype == dtype)
            self.assertTrue(sample_input.device.type == self.device_type)

    # Verifies that backward for each supported floating or complex dtype
    #   does NOT throw a runtime error.
    # TODO: support multi-tensor outputs
    @onlyOnCPUAndCUDA
<<<<<<< HEAD
    @ops(op_db, allowed_dtypes=floating_and_complex_types_and(torch.float16, torch.bfloat16))
    def test_supported_backward(self, device, dtype, op):
        if not op.supports_autograd:
            self.skipTest("Skipped! Autograd not supported.")
        if not op.supports_complex_autograd and dtype.is_complex:
            self.skipTest("Skipped! Complex autograd not supported.")
=======
    @ops(op_db, dtypes=OpDTypes.supported_backward,
         allowed_dtypes=floating_and_complex_types_and(torch.float16, torch.bfloat16))
    def test_supported_backward(self, device, dtype, op):
        if not op.supports_autograd:
            self.skipTest("Skipped! Autograd not supported.")
>>>>>>> 8be5b1ca

        for sample in op.sample_inputs(device, dtype, requires_grad=True):
            result = op(sample.input, *sample.args, **sample.kwargs)
            if not isinstance(result, torch.Tensor):
                continue
<<<<<<< HEAD

=======
>>>>>>> 8be5b1ca
            result.sum().backward()

    # Verifies that ops do not have an entry in
    # `method_tests` (legacy testing infra).
    @onlyCPU
    @ops(op_db, allowed_dtypes=[torch.float32])
    def test_duplicate_method_tests(self, device, dtype, op):
        self.assertFalse(op.name in method_tested_operators)

# gradcheck requires double precision
_gradcheck_ops = partial(ops, dtypes=OpDTypes.supported,
                         allowed_dtypes=[torch.double, torch.cdouble])


class TestGradients(TestCase):
    exact_dtype = True

    # Copies inputs to inplace operations to avoid inplace modifications
    #   to leaves requiring gradient
    def _get_safe_inplace(self, inplace_variant):
        @wraps(inplace_variant)
        def _fn(t, *args, **kwargs):
            return inplace_variant(t.clone(), *args, **kwargs)

        return _fn

    def _check_helper(self, device, dtype, op, variant, check):
        if variant is None:
            self.skipTest("Skipped! Variant not implemented.")
        if not op.supports_dtype(dtype, torch.device(device).type):
            self.skipTest(f"Skipped! {op.name} does not support dtype {str(dtype)}")

        def is_inplace(variant):
            if hasattr(variant, "__wrapped__"):
                return variant.__wrapped__ is op.get_inplace()
            return variant is op.get_inplace()

        samples = op.sample_inputs(device, dtype, requires_grad=True)
        for sample in samples:
            if sample.broadcasts_input and is_inplace(variant):
                continue

            # Note on TensorList inputs
            #
            # gradcheck does not support TensorList inputs so here we pass TensorList
            # inputs of size n as n single Tensor inputs to gradcheck and wrap the op
            # in a function that puts the n Tensor inputs back into a TensorList
            def fn(*inputs):
                # Put tensors back into TensorList since we splat them when passing to gradcheck
                if is_iterable_of_tensors(sample.input):
                    n = len(sample.input)
                    inputs = (inputs[:n], *inputs[n:])
                output = op.gradcheck_wrapper(variant, *inputs, **sample.kwargs)
                if sample.output_process_fn_grad is not None:
                    return sample.output_process_fn_grad(output)
                return output

            # Splat TensorList inputs into single Tensor inputs
            gradcheck_args = (sample.input,) if isinstance(sample.input, torch.Tensor) else tuple(sample.input)
            gradcheck_args += sample.args

            if check == 'gradcheck':
                self.assertTrue(gradcheck(fn, gradcheck_args,
                                          check_batched_grad=op.check_batched_grad,
<<<<<<< HEAD
                                          check_grad_dtypes=True))
=======
                                          check_grad_dtypes=True,
                                          nondet_tol=op.gradcheck_nondet_tol,
                                          fast_mode=op.gradcheck_fast_mode))
>>>>>>> 8be5b1ca
            elif check == 'gradgradcheck':
                self.assertTrue(gradgradcheck(fn, gradcheck_args,
                                              gen_non_contig_grad_outputs=False,
                                              check_batched_grad=op.check_batched_gradgrad,
<<<<<<< HEAD
                                              check_grad_dtypes=True))
                self.assertTrue(gradgradcheck(fn, gradcheck_args,
                                              gen_non_contig_grad_outputs=True,
                                              check_batched_grad=op.check_batched_gradgrad,
                                              check_grad_dtypes=True))
=======
                                              check_grad_dtypes=True,
                                              nondet_tol=op.gradcheck_nondet_tol,
                                              fast_mode=op.gradcheck_fast_mode))
                self.assertTrue(gradgradcheck(fn, gradcheck_args,
                                              gen_non_contig_grad_outputs=True,
                                              check_batched_grad=op.check_batched_gradgrad,
                                              check_grad_dtypes=True,
                                              nondet_tol=op.gradcheck_nondet_tol,
                                              fast_mode=op.gradcheck_fast_mode))
>>>>>>> 8be5b1ca
            else:
                self.assertTrue(False, msg="Unknown check requested!")

    def _grad_test_helper(self, device, dtype, op, variant):
        return self._check_helper(device, dtype, op, variant, 'gradcheck')

    def _gradgrad_test_helper(self, device, dtype, op, variant):
        return self._check_helper(device, dtype, op, variant, 'gradgradcheck')

<<<<<<< HEAD
    def _skip_helper(self, op, dtype):
        if not op.supports_autograd:
            self.skipTest("Skipped! autograd not supported.")
        if not op.supports_complex_autograd and dtype.is_complex:
=======
    def _skip_helper(self, op, device, dtype):
        if not op.supports_autograd:
            self.skipTest("Skipped! autograd not supported.")
        if not op.supports_complex_autograd(torch.device(device).type) and dtype.is_complex:
>>>>>>> 8be5b1ca
            self.skipTest("Skipped! Complex autograd not supported.")

    # Tests that gradients are computed correctly
    @_gradcheck_ops(op_db)
    def test_fn_grad(self, device, dtype, op):
        self._skip_helper(op, device, dtype)
        self._grad_test_helper(device, dtype, op, op.get_op())

    # Method grad (and gradgrad, see below) tests are disabled since they're
    #   costly and redundant with function grad (and gradgad) tests
    # @_gradcheck_ops(op_db)
    # def test_method_grad(self, device, dtype, op):
    #     self._skip_helper(op, device, dtype)
    #     self._grad_test_helper(device, dtype, op, op.get_method())

    @_gradcheck_ops(op_db)
    def test_inplace_grad(self, device, dtype, op):
<<<<<<< HEAD
        self._skip_helper(op, dtype)
=======
        self._skip_helper(op, device, dtype)
>>>>>>> 8be5b1ca
        if not op.inplace_variant or not op.supports_inplace_autograd:
            self.skipTest("Skipped! Operation does not support inplace autograd.")
        self._grad_test_helper(device, dtype, op, self._get_safe_inplace(op.get_inplace()))

    # Test that gradients of gradients are computed correctly
    @_gradcheck_ops(op_db)
    def test_fn_gradgrad(self, device, dtype, op):
        self._skip_helper(op, device, dtype)
        if not op.supports_gradgrad:
            self.skipTest("Skipped! Operation does not support gradgrad")
        self._gradgrad_test_helper(device, dtype, op, op.get_op())

    # Test that gradients of gradients are properly raising
    @_gradcheck_ops(op_db)
    def test_fn_fail_gradgrad(self, device, dtype, op):
        self._skip_helper(op, device, dtype)
        if op.supports_gradgrad:
            self.skipTest("Skipped! Operation does support gradgrad")

        err_msg = r"derivative for .* is not implemented"
        with self.assertRaisesRegex(RuntimeError, err_msg):
            self._gradgrad_test_helper(device, dtype, op, op.get_op())

    # Method gradgrad (and grad, see above) tests are disabled since they're
    #   costly and redundant with function gradgrad (and grad) tests
    # @_gradcheck_ops(op_db)
    # def test_method_gradgrad(self, device, dtype, op):
    #     self._skip_helper(op, device, dtype)
    #     self._gradgrad_test_helper(device, dtype, op, op.get_method())

    @_gradcheck_ops(op_db)
    def test_inplace_gradgrad(self, device, dtype, op):
<<<<<<< HEAD
        self._skip_helper(op, dtype)
=======
        self._skip_helper(op, device, dtype)
>>>>>>> 8be5b1ca
        if not op.inplace_variant or not op.supports_inplace_autograd:
            self.skipTest("Skipped! Operation does not support inplace autograd.")
        self._gradgrad_test_helper(device, dtype, op, self._get_safe_inplace(op.get_inplace()))


# Tests operators for consistency between JIT and eager, also checks
#   correctness of JIT specific alias schemas and intended
#   autodifferentiation behavior.
# Inherits from JitCommonTestCase instead of TestCase directly to share
#   functionality with original test_jit.py method operator tests
class TestCommon(JitCommonTestCase):
    exact_dtype = True

    # variant testing is only done with torch.float and torch.cfloat to avoid
    #   excessive test times and maximize signal to noise ratio
    _variant_ops = partial(ops, dtypes=OpDTypes.supported,
                           allowed_dtypes=(torch.float, torch.cfloat))

    # alias testing is only done with troch.float for the same reason
    _alias_ops = partial(ops, dtypes=OpDTypes.supported,
                         allowed_dtypes=(torch.float,))

    # Tests that the forward and backward passes of operations produce the
    #   same values for the cross-product of op variants (method, inplace)
    #   against eager's gold standard op function variant
    @_variant_ops(op_db)
    def test_variant_consistency_eager(self, device, dtype, op):
        # Acquires variants (method variant, inplace variant, aliases)

        method = op.method_variant
        inplace = op.inplace_variant

        # list of all inplace ops: inplace variant + alias inplace variants if exist
        inplace_ops = [inplace, ]
        variants = [method, inplace]

        for a_op in op.aliases:
            variants.append(a_op.op)
            variants.append(a_op.method_variant)
            variants.append(a_op.inplace_variant)
            inplace_ops.append(a_op.inplace_variant)

        inplace_variants = tuple(filter(None, inplace_ops))
        variants = tuple(filter(None, variants))

        _requires_grad = (op.supports_autograd and
<<<<<<< HEAD
                          (dtype.is_floating_point or op.supports_complex_autograd))
=======
                          (dtype.is_floating_point or op.supports_complex_autograd(torch.device(device).type)))
>>>>>>> 8be5b1ca

        samples = op.sample_inputs(device, dtype, requires_grad=_requires_grad)

        def _test_consistency_helper(samples, variants):
            for sample in samples:
                # TODO: Check grad for all Tensors requiring grad if sample.input is TensorList
                tensor = sample.input if isinstance(sample.input, torch.Tensor) else sample.input[0]

                # Computes function forward and backward values
                tensor.grad = None
                expected_forward = op(sample.input, *sample.args, **sample.kwargs)
                expected_grad = None

                # Skips inplace variants if the output dtype is not the same as
                #   the input dtype
                skip_inplace = False
                if (isinstance(expected_forward, torch.Tensor) and
                        expected_forward.dtype is not tensor.dtype):
                    skip_inplace = True

                # TODO: backward consistency only supported for single tensor outputs
                # TODO: backward consistency only checked on sample.input, not all
                #   tensor inputs
                # TODO: update to handle checking grads of all tensor inputs as
                #   derived from each tensor output
                if (op.supports_autograd and isinstance(expected_forward, torch.Tensor)
<<<<<<< HEAD
                        and (dtype.is_floating_point or op.supports_complex_autograd)):
=======
                        and (dtype.is_floating_point or op.supports_complex_autograd(torch.device(device).type))):
>>>>>>> 8be5b1ca
                    expected_forward.sum().backward()
                    expected_grad = tensor.grad

                # Test eager consistency
                for variant in variants:
                    # Skips inplace ops
                    if variant in inplace_ops and skip_inplace:
                        continue

                    # Compares variant's forward
                    # Note: copies the to-be-modified input when testing the inplace variant
                    tensor.grad = None
                    cloned = clone_input_helper(sample.input) if variant in inplace_ops else sample.input

                    if variant in inplace_ops and sample.broadcasts_input:
                        with self.assertRaises(RuntimeError):
                            variant_forward = variant(cloned,
                                                      *sample.args,
                                                      **sample.kwargs)
                        continue

                    variant_forward = variant(cloned,
                                              *sample.args,
                                              **sample.kwargs)
                    self.assertEqual(expected_forward, variant_forward)

                    # Compares variant's backward
                    if expected_grad is not None and \
                            (variant not in inplace_ops or op.supports_inplace_autograd):
                        variant_forward.sum().backward()
                        self.assertEqual(expected_grad, tensor.grad)

        _test_consistency_helper(samples, variants)

        def _test_inplace_preserve_storage(samples, variants):
            for sample in samples:
                # Skips inplace variants if the output dtype is not the same as
                #   the input dtype
                expected_forward = op(sample.input, *sample.args, **sample.kwargs)
                tensor = sample.input if isinstance(sample.input, torch.Tensor) else sample.input[0]
                skip_inplace = False
                if (isinstance(expected_forward, torch.Tensor) and
                        expected_forward.dtype is not tensor.dtype):
                    skip_inplace = True
                if skip_inplace:
                    return
                for variant in variants:
                    cloned = clone_input_helper(sample.input) if variant in inplace_ops else sample.input
                    inp_tensor = cloned if isinstance(cloned, torch.Tensor) else cloned[0]
                    data_ptr = inp_tensor.data_ptr()
                    variant_forward = variant(cloned,
                                              *sample.args,
                                              **sample.kwargs)
                    # TODO Support non-tensor outputs if they exist for inplace ops
                    if (isinstance(variant_forward, torch.Tensor)):
                        self.assertEqual(data_ptr, variant_forward.data_ptr(), atol=0, rtol=0)
                    else:
                        self.assertTrue(False, "Non-tensor outputs for inplace ops are not supported")

        if len(inplace_ops) > 0:
            inplace_samples = list(filter(lambda sample: not sample.broadcasts_input, samples))
            _test_inplace_preserve_storage(inplace_samples, inplace_variants)

    # Tests that the forward and backward passes of operations produce the
    #   same values for the cross-product of op variants (function, method, inplace)
    #   and runtimes (eager, traced, scripted).
    # TODO WARNING: inplace x {traced, scripted} not currently tested
    @_variant_ops(op_db)
    def test_variant_consistency_jit(self, device, dtype, op):
<<<<<<< HEAD
        _requires_grad = op.supports_autograd and (dtype.is_floating_point or op.supports_complex_autograd)
        samples = op.sample_inputs(device, dtype, requires_grad=_requires_grad)

=======
        _requires_grad = op.supports_autograd and (dtype.is_floating_point or
                                                   op.supports_complex_autograd(torch.device(device).type))
        # TODO: fix this
        if _requires_grad and not op.supports_gradgrad:
            self.skipTest("skipped! This test does not handle ops that don't support gragrad properly")

        samples = op.sample_inputs(device, dtype, requires_grad=_requires_grad)

>>>>>>> 8be5b1ca
        for sample in samples:
            # Acquires variants to test
            func = op.get_op()
            method = op.get_method()
            variants = {
                # TODO: inplace tests currently fail, fix and add inplace variant
                'function': func, 'method': method,
            }

            # Test traced and scripted consistency
            for func_type, variant in variants.items():
                if variant is None:
                    continue

                # Create accessor for script function variant
                name = op.name + '_' if func_type == 'inplace' else op.name

                # run with disable_autodiff_subgraph_inlining(True) to test
                #   autodiff support. Context manager forces the graph to contain
                #   DifferentiableGraph nodes if they are present
                with disable_autodiff_subgraph_inlining():
                    # Check scripted forward, grad, and grad grad
                    script_fn = create_script_fn(self, name, func_type)

                    def out_fn(output):
                        # Processes the output for autograd
                        if sample.output_process_fn_grad is not None:
                            return sample.output_process_fn_grad(output)
                        return output

                    check_against_reference(self,
                                            script_fn,
                                            func,
                                            out_fn,
                                            (sample.input,) + sample.args,
                                            sample.kwargs,
                                            no_grad=not _requires_grad)

                    # Check traced forward, grad, and grad grad
                    traced_fn = create_traced_fn(self, variant)
                    check_against_reference(self,
                                            traced_fn,
                                            func,
                                            out_fn,
                                            (sample.input,) + sample.args,
                                            sample.kwargs,
                                            no_grad=not _requires_grad)

                    # Check alias annotation schema for correctness (make
                    #   sure inputs that aren't supposed to be modified aren't)
                    # Note: only runs in float32 and int64 because schema isn't affected by dtype,
                    #   so running it on all dtypes is would be excessive
                    if dtype in [torch.float32, torch.int32]:
                        check_alias_annotation(name, (sample.input,) + sample.args, sample.kwargs,
                                               func_type=func_type, aten_name=op.aten_name)

                    # Check autodifferentiation of nodes for traced and scripted graphs, only need to check once per sample
                    if dtype is torch.float32:
                        # Sandcastle doesn't fuse nodes
                        if IS_SANDCASTLE:
                            # fusible nodes are expected to be found in FusionGroups in the DifferentiableGraphs
                            nonfusible_nodes = op.autodiff_nonfusible_nodes + op.autodiff_fusible_nodes
                            fusible_nodes = []
                        else:
                            nonfusible_nodes = op.autodiff_nonfusible_nodes
                            fusible_nodes = op.autodiff_fusible_nodes

                        self.assertAutodiffNode(traced_fn.last_graph, op.assert_autodiffed, nonfusible_nodes, fusible_nodes)
                        self.assertAutodiffNode(script_fn.last_graph, op.assert_autodiffed, nonfusible_nodes, fusible_nodes)

    @_alias_ops((op for op in op_db if op.aliases))
    def test_jit_alias_remapping(self, device, dtype, op):
        samples = op.sample_inputs(device, dtype, requires_grad=True)
        if len(samples) == 0:
            self.skipTest("Skipped! No sample inputs!")

        # NOTE: only tests on first sample
        sample = samples[0]

        # [Scripting Data Preparation]
        # Prepare data for test scripting
        # Below we prepare strings of args/kwargs with and without type annotations.
        # These strings are inserted into function template strings which is then torch scripted.
        # - args string is ["t0"] corresponding to the "input" tensor required by the op
        # - args_annot_kw is the string for the template function signature, for example,
        # ["t0", "s0: float", "s1: bool", "max: float = 1.0", "min: float = 0.0"] ->
        #    def fn(t0, s0: float, s1: bool, max: float = 1.0, min: float = 0.0)
        # - args_kw is the string of args/kwargs used to call the op, same as args_annot_kw but
        # without type annotations
        args = ["t0"]
<<<<<<< HEAD
        args_annot_kw = args + \
            [f"s{i}: {type(v).__name__}" for i, v in enumerate(sample.args)] + \
            [f"{k}: {type(v).__name__} = {v}" for k, v in sample.kwargs.items()]
        args_kw = args + \
            [f"s{i}" for i in range(len(sample.args))] + \
            [f"{k}={v}" for k, v in sample.kwargs.items()]
=======

        def quote_strs(v):
            if isinstance(v, str):
                return f"'{v}'"

            return str(v)

        args_annot_kw = args + \
            [f"s{i}: {type(v).__name__}" for i, v in enumerate(sample.args)] + \
            [f"{k}: {type(v).__name__} = {quote_strs(v)}" for k, v in sample.kwargs.items()]
        args_kw = args + \
            [f"s{i}" for i in range(len(sample.args))] + \
            [f"{k}={quote_strs(v)}" for k, v in sample.kwargs.items()]
>>>>>>> 8be5b1ca

        # Prepare data for test tracing
        sample_args_kwargs = ()
        if len(sample.args) > 0:
            sample_args_kwargs += (sample.args, )
        if len(sample.kwargs) > 0:
            sample_args_kwargs += (sample.kwargs, )

        original_name = op.aten_name
        original_name_inplace = original_name + "_"
        expected_dtype = op(sample.input, *sample.args, **sample.kwargs).dtype

        for a_op in op.aliases:
            inplace = a_op.inplace_variant
            method_or_inplace = [a_op.inplace_variant, a_op.method_variant]
            variants = (v for v in (a_op.op, a_op.method_variant, a_op.inplace_variant) if v is not None)

            # Test scripting:
            for variant in variants:
                variant_name = variant.__name__
                op_name = original_name_inplace if variant is inplace else original_name

                if variant in method_or_inplace:
                    fn_template = '''
                        def _fn(t0{c}{args_annot_kw}):
                            return t0.{alias_name}({args_kw})
                    '''
                    # remove the first input tensor
                    script = fn_template.format(
                        c=", " if len(args_kw[1:]) > 1 or len(args_annot_kw[1:]) >= 1 else "",
                        args_annot_kw=", ".join(args_annot_kw[1:]),
                        args_kw=", ".join(args_kw[1:]),
                        alias_name=variant_name,
                    )
                else:
                    fn_template = '''
                        def _fn({args_annot_kw}):
                            return variant({args_kw})
                    '''
                    script = fn_template.format(
                        args_annot_kw=", ".join(args_annot_kw),
                        args_kw=", ".join(args_kw),
                    )
                scripted = torch.jit.CompilationUnit(script)._fn

                if (variant is inplace and not torch.can_cast(expected_dtype, dtype)):
                    try:
                        inp = clone_input_helper(sample.input)
                        scripted(inp, *sample.args, **sample.kwargs)
                    except Exception as e:
                        continue
                    self.fail("Inplace operation on integer tensor that should be promoted to float didn't fail!")

                inp = clone_input_helper(sample.input)
                scripted(inp, *sample.args, **sample.kwargs)
                inp = clone_input_helper(sample.input)
                graph = scripted.graph_for(inp, *sample.args, **sample.kwargs)
                FileCheck().check(op.aten_name).check_not(variant_name).run(graph)

            # Test tracing:
            for variant in variants:
                variant_name = variant.__name__
                op_name = original_name_inplace if variant is inplace else original_name

                def _fn(*sample_args, **sample_kwargs):
                    return variant(*sample_args, **sample_kwargs)

                inp = (clone_input_helper(sample.input),) + sample_args_kwargs
                traced = torch.jit.trace(_fn, *inp)
                inp = (clone_input_helper(sample.input),) + sample_args_kwargs
                traced(*inp)
                inp = (clone_input_helper(sample.input),) + sample_args_kwargs
                graph = traced.graph_for(*inp)
                FileCheck().check(op_name).check_not(variant_name).run(graph)

    # Validates ops implement the correct out= behavior
    # See https://github.com/pytorch/pytorch/wiki/Developer-FAQ#how-does-out-work-in-pytorch
    #   for a description of the correct behavior
    # TODO: operations that support out= but don't support float
    #   are not covered by this test.
    @ops(op_db, allowed_dtypes=(torch.float,))
    def test_out(self, device, dtype, op):
        # TODO: verify the op doesn't support the out= kwarg
        if not op.supports_out:
            self.skipTest("Skipped! Op doesn't support out= kwarg.")

        # NOTE: only tests on first sample
        samples = op.sample_inputs(device, dtype)
        sample = samples[0]

        # calls it normally to get the expected result
        expected = op(sample.input, *sample.args, **sample.kwargs)
        op_out = partial(op, sample.input, *sample.args, **sample.kwargs)

        # Short-circuits if output is not a single tensor or an
        #   iterable of tensors

        if not isinstance(expected, torch.Tensor) and not is_iterable_of_tensors(expected, include_empty=True):
            self.skipTest("Skipped! Only supports single tensor or iterable of tensor outputs.")

        # A wrapper around map that works with single tensors and always
        #   instantiates the map. Used below to apply transforms to
        #   single tensor and iterable tensor outputs.
        def _apply_out_transform(fn, out):
            if isinstance(out, torch.Tensor):
                return fn(out)

            # assumes (see above) that out is an iterable of tensors
            return tuple(map(fn, out))

        # Case 0: out= with the correct shape, dtype, and device
        #   but NaN values for floating point and complex tensors, and
        #   maximum values for integer tensors.
        #   Expected behavior: out= values have no effect on the computation.
        def _case_zero_transform(t):
            try:
                info = torch.iinfo(t.dtype)
                return torch.full_like(t, info.max)
            except TypeError as te:
                # for non-integer types fills with NaN
                return torch.full_like(t, float('nan'))

        out = _apply_out_transform(_case_zero_transform, expected)
        result = op_out(out=out)
<<<<<<< HEAD
        self.assertEqual(expected, out)

        # Checks that the returned value shares storage with out
        # NOTE: only checks on the CPU and CUDA device types since some
        #   device types don't have storage
        if self.device_type == 'cpu' or self.device_type == 'cuda':
            if isinstance(out, torch.Tensor):
                self.assertEqual(out.storage().data_ptr(), result.storage().data_ptr())
            else:
                for out_t, result_t in zip(out, result):
                    self.assertEqual(out_t.storage().data_ptr(), result_t.storage().data_ptr())

        # Case 1: out= with the correct shape, dtype, and device,
        #   but noncontiguous.
        #   Expected behavior: strides are respected and `out` storage is not changed.
        def _case_one_transform(t):
            return make_tensor(t.shape,
                               dtype=t.dtype,
                               device=t.device,
                               noncontiguous=True)

        # Extracts strides from a tensor or iterable of tensors into a tuple
        def _extract_strides(out):
            if isinstance(out, torch.Tensor):
                return (out.stride(),)

            # assumes (see above) that out is an iterable of tensors
            return tuple(map(lambda t: t.stride(), out))

        def _extract_data_ptrs(out):
            if isinstance(out, torch.Tensor):
                return (out.data_ptr(),)

            # assumes (see above) that out is an iterable of tensors
            return tuple(map(lambda t: t.data_ptr(), out))


        out = _apply_out_transform(_case_one_transform, expected)
        original_strides = _extract_strides(out)
        original_ptrs = _extract_data_ptrs(out)

        op_out(out=out)
        final_strides = _extract_strides(out)
        final_ptrs = _extract_data_ptrs(out)

=======
>>>>>>> 8be5b1ca
        self.assertEqual(expected, out)
        self.assertEqual(original_strides, final_strides)
        self.assertEqual(original_ptrs, final_ptrs)

        # Case 2: out= with the correct dtype and device, but the wrong shape
        #   Expected behavior: resize with a warning.
        def _case_two_transform(t):
            wrong_shape = list(t.shape)

            if len(wrong_shape) == 0:
                # Handles scalar tensor case (empty list)
                wrong_shape = [2]
            else:
                wrong_shape[-1] = wrong_shape[-1] + 1
            return make_tensor(wrong_shape, dtype=t.dtype, device=t.device)

        out = _apply_out_transform(_case_two_transform, expected)
        msg_fail = "Resized a non-empty tensor but did not warn about it."
        with self.assertWarnsRegex(UserWarning, "An output with one or more elements", msg=msg_fail):
            op_out(out=out)
        self.assertEqual(expected, out)

        # Case 3: out= with the correct dtype and device, but an empty
        #   tensor.
        #   Expected behavior: resize without warning.
        def _case_three_transform(t):
            return make_tensor((0,),
                               dtype=t.dtype,
                               device=t.device)

        out = _apply_out_transform(_case_three_transform, expected)
        with warnings.catch_warnings(record=True) as caught:
            warnings.simplefilter("always")
            op_out(out=out)

        # Verifies no warning is a resize warning
        for w in caught:
            if "An output with one or more elements" in str(w.message):
                self.fail("Resizing an out= argument with no elements threw a resize warning!")

        self.assertEqual(expected, out)

        # Case 4: out= with correct shape and dtype, but wrong device.
        wrong_device = None
        if torch.device(device).type != 'cpu':
            wrong_device = 'cpu'
        elif torch.cuda.is_available():
            wrong_device = 'cuda'

        if wrong_device is not None:
            def _case_four_transform(t):
                return make_tensor(t.shape, dtype=t.dtype, device=wrong_device)

            out = _apply_out_transform(_case_four_transform, expected)
            msg_fail = f"Expected RuntimeError when calling with input.device={device} and out.device={wrong_device}"
            with self.assertRaises(RuntimeError, msg=msg_fail):
                op_out(out=out)

        # Case 5: out= with correct shape and device, but a dtype
        #   that output cannot be "safely" cast to (long).
        #   Expected behavior: error.
        # NOTE: this case is filtered by dtype since some ops produce
        #   bool tensors, for example, which can be safely cast to any
        #   dtype. It is applied when single tensors are floating point or complex
        #   dtypes, or if an op returns multiple tensors when at least one such
        #   tensor is a floating point or complex dtype.
        _dtypes = floating_and_complex_types_and(torch.float16, torch.bfloat16)
        if (isinstance(expected, torch.Tensor) and expected.dtype in _dtypes or
                (not isinstance(expected, torch.Tensor) and any(t.dtype in _dtypes for t in expected))):
            def _case_five_transform(t):
                return make_tensor(t.shape, dtype=torch.long, device=t.device)

            out = _apply_out_transform(_case_five_transform, expected)
            msg_fail = "" if not isinstance(expected, torch.Tensor) else \
                       ("Expected RuntimeError when doing an unsafe cast from a result of dtype "
                        f"{expected.dtype} into an out= with dtype torch.long")
            with self.assertRaises(RuntimeError, msg=msg_fail):
                op_out(out=out)

        # Checks that the returned value shares storage with out
        # NOTE: only checks on the CPU and CUDA device types since some
        #   device types don't have storage
        if self.device_type == 'cpu' or self.device_type == 'cuda':
            if isinstance(out, torch.Tensor):
                self.assertEqual(out.storage().data_ptr(), result.storage().data_ptr())
            else:
                for out_t, result_t in zip(out, result):
                    self.assertEqual(out_t.storage().data_ptr(), result_t.storage().data_ptr())

        # Case 1: out= with the correct shape, dtype, and device,
        #   but noncontiguous.
        #   Expected behavior: strides are respected and `out` storage is not changed.
        def _case_one_transform(t):
            return make_tensor(t.shape,
                               dtype=t.dtype,
                               device=t.device,
                               noncontiguous=True)

        # Extracts strides from a tensor or iterable of tensors into a tuple
        def _extract_strides(out):
            if isinstance(out, torch.Tensor):
                return (out.stride(),)

            # assumes (see above) that out is an iterable of tensors
            return tuple(map(lambda t: t.stride(), out))

        def _extract_data_ptrs(out):
            if isinstance(out, torch.Tensor):
                return (out.data_ptr(),)

            # assumes (see above) that out is an iterable of tensors
            return tuple(map(lambda t: t.data_ptr(), out))


        out = _apply_out_transform(_case_one_transform, expected)
        original_strides = _extract_strides(out)
        original_ptrs = _extract_data_ptrs(out)

        op_out(out=out)
        final_strides = _extract_strides(out)
        final_ptrs = _extract_data_ptrs(out)

        self.assertEqual(expected, out)
        self.assertEqual(original_strides, final_strides)
        self.assertEqual(original_ptrs, final_ptrs)

        # Case 2: out= with the correct dtype and device, but the wrong shape
        #   Expected behavior: resize with a warning.
        def _case_two_transform(t):
            wrong_shape = list(t.shape)

            if len(wrong_shape) == 0:
                # Handles scalar tensor case (empty list)
                wrong_shape = [2]
            else:
                wrong_shape[-1] = wrong_shape[-1] + 1
            return make_tensor(wrong_shape, dtype=t.dtype, device=t.device)

        out = _apply_out_transform(_case_two_transform, expected)
        msg_fail = "Resized a non-empty tensor but did not warn about it."
        with self.assertWarnsRegex(UserWarning, "An output with one or more elements", msg=msg_fail):
            op_out(out=out)
        self.assertEqual(expected, out)

        # Case 3: out= with the correct dtype and device, but an empty
        #   tensor.
        #   Expected behavior: resize without warning.
        def _case_three_transform(t):
            return make_tensor((0,),
                               dtype=t.dtype,
                               device=t.device)

        out = _apply_out_transform(_case_three_transform, expected)
        with warnings.catch_warnings(record=True) as caught:
            warnings.simplefilter("always")
            op_out(out=out)

        # Verifies no warning is a resize warning
        for w in caught:
            if "An output with one or more elements" in str(w.message):
                self.fail("Resizing an out= argument with no elements threw a resize warning!")

        self.assertEqual(expected, out)

        # Case 4: out= with correct shape and dtype, but wrong device.
        wrong_device = None
        if torch.device(device).type != 'cpu':
            wrong_device = 'cpu'
        elif torch.cuda.is_available():
            wrong_device = 'cuda'

        if wrong_device is not None:
            def _case_four_transform(t):
                return make_tensor(t.shape, dtype=t.dtype, device=wrong_device)

            out = _apply_out_transform(_case_four_transform, expected)
            msg_fail = f"Expected RuntimeError when calling with input.device={device} and out.device={wrong_device}"
            with self.assertRaises(RuntimeError, msg=msg_fail):
                op_out(out=out)

        # Case 5: out= with correct shape and device, but a dtype
        #   that output cannot be "safely" cast to (long).
        #   Expected behavior: error.
        # NOTE: this case is filtered by dtype since some ops produce
        #   bool tensors, for example, which can be safely cast to any
        #   dtype. It is applied when single tensors are floating point or complex
        #   dtypes, or if an op returns multiple tensors when at least one such
        #   tensor is a floating point or complex dtype.
        _dtypes = floating_and_complex_types_and(torch.float16, torch.bfloat16)
        if (isinstance(expected, torch.Tensor) and expected.dtype in _dtypes or
                (not isinstance(expected, torch.Tensor) and any(t.dtype in _dtypes for t in expected))):
            def _case_five_transform(t):
                return make_tensor(t.shape, dtype=torch.long, device=t.device)

            out = _apply_out_transform(_case_five_transform, expected)
            msg_fail = "" if not isinstance(expected, torch.Tensor) else \
                       ("Expected RuntimeError when doing an unsafe cast from a result of dtype "
                        f"{expected.dtype} into an out= with dtype torch.long")
            with self.assertRaises(RuntimeError, msg=msg_fail):
                op_out(out=out)


instantiate_device_type_tests(TestOpInfo, globals())
instantiate_device_type_tests(TestGradients, globals())
instantiate_device_type_tests(TestCommon, globals())

if __name__ == '__main__':
    run_tests()<|MERGE_RESOLUTION|>--- conflicted
+++ resolved
@@ -6,12 +6,8 @@
 from torch.testing import \
     (FileCheck, floating_and_complex_types_and)
 from torch.testing._internal.common_utils import \
-<<<<<<< HEAD
-    (TestCase, is_iterable_of_tensors, run_tests, IS_SANDCASTLE, clone_input_helper, make_tensor)
-=======
     (TestCase, is_iterable_of_tensors, run_tests, IS_SANDCASTLE, clone_input_helper, make_tensor,
      gradcheck, gradgradcheck)
->>>>>>> 8be5b1ca
 from torch.testing._internal.common_methods_invocations import \
     (op_db, method_tests)
 from torch.testing._internal.common_device_type import \
@@ -67,29 +63,16 @@
     #   does NOT throw a runtime error.
     # TODO: support multi-tensor outputs
     @onlyOnCPUAndCUDA
-<<<<<<< HEAD
-    @ops(op_db, allowed_dtypes=floating_and_complex_types_and(torch.float16, torch.bfloat16))
-    def test_supported_backward(self, device, dtype, op):
-        if not op.supports_autograd:
-            self.skipTest("Skipped! Autograd not supported.")
-        if not op.supports_complex_autograd and dtype.is_complex:
-            self.skipTest("Skipped! Complex autograd not supported.")
-=======
     @ops(op_db, dtypes=OpDTypes.supported_backward,
          allowed_dtypes=floating_and_complex_types_and(torch.float16, torch.bfloat16))
     def test_supported_backward(self, device, dtype, op):
         if not op.supports_autograd:
             self.skipTest("Skipped! Autograd not supported.")
->>>>>>> 8be5b1ca
 
         for sample in op.sample_inputs(device, dtype, requires_grad=True):
             result = op(sample.input, *sample.args, **sample.kwargs)
             if not isinstance(result, torch.Tensor):
                 continue
-<<<<<<< HEAD
-
-=======
->>>>>>> 8be5b1ca
             result.sum().backward()
 
     # Verifies that ops do not have an entry in
@@ -154,24 +137,13 @@
             if check == 'gradcheck':
                 self.assertTrue(gradcheck(fn, gradcheck_args,
                                           check_batched_grad=op.check_batched_grad,
-<<<<<<< HEAD
-                                          check_grad_dtypes=True))
-=======
                                           check_grad_dtypes=True,
                                           nondet_tol=op.gradcheck_nondet_tol,
                                           fast_mode=op.gradcheck_fast_mode))
->>>>>>> 8be5b1ca
             elif check == 'gradgradcheck':
                 self.assertTrue(gradgradcheck(fn, gradcheck_args,
                                               gen_non_contig_grad_outputs=False,
                                               check_batched_grad=op.check_batched_gradgrad,
-<<<<<<< HEAD
-                                              check_grad_dtypes=True))
-                self.assertTrue(gradgradcheck(fn, gradcheck_args,
-                                              gen_non_contig_grad_outputs=True,
-                                              check_batched_grad=op.check_batched_gradgrad,
-                                              check_grad_dtypes=True))
-=======
                                               check_grad_dtypes=True,
                                               nondet_tol=op.gradcheck_nondet_tol,
                                               fast_mode=op.gradcheck_fast_mode))
@@ -181,7 +153,6 @@
                                               check_grad_dtypes=True,
                                               nondet_tol=op.gradcheck_nondet_tol,
                                               fast_mode=op.gradcheck_fast_mode))
->>>>>>> 8be5b1ca
             else:
                 self.assertTrue(False, msg="Unknown check requested!")
 
@@ -191,17 +162,10 @@
     def _gradgrad_test_helper(self, device, dtype, op, variant):
         return self._check_helper(device, dtype, op, variant, 'gradgradcheck')
 
-<<<<<<< HEAD
-    def _skip_helper(self, op, dtype):
-        if not op.supports_autograd:
-            self.skipTest("Skipped! autograd not supported.")
-        if not op.supports_complex_autograd and dtype.is_complex:
-=======
     def _skip_helper(self, op, device, dtype):
         if not op.supports_autograd:
             self.skipTest("Skipped! autograd not supported.")
         if not op.supports_complex_autograd(torch.device(device).type) and dtype.is_complex:
->>>>>>> 8be5b1ca
             self.skipTest("Skipped! Complex autograd not supported.")
 
     # Tests that gradients are computed correctly
@@ -219,11 +183,7 @@
 
     @_gradcheck_ops(op_db)
     def test_inplace_grad(self, device, dtype, op):
-<<<<<<< HEAD
-        self._skip_helper(op, dtype)
-=======
         self._skip_helper(op, device, dtype)
->>>>>>> 8be5b1ca
         if not op.inplace_variant or not op.supports_inplace_autograd:
             self.skipTest("Skipped! Operation does not support inplace autograd.")
         self._grad_test_helper(device, dtype, op, self._get_safe_inplace(op.get_inplace()))
@@ -256,11 +216,7 @@
 
     @_gradcheck_ops(op_db)
     def test_inplace_gradgrad(self, device, dtype, op):
-<<<<<<< HEAD
-        self._skip_helper(op, dtype)
-=======
         self._skip_helper(op, device, dtype)
->>>>>>> 8be5b1ca
         if not op.inplace_variant or not op.supports_inplace_autograd:
             self.skipTest("Skipped! Operation does not support inplace autograd.")
         self._gradgrad_test_helper(device, dtype, op, self._get_safe_inplace(op.get_inplace()))
@@ -307,11 +263,7 @@
         variants = tuple(filter(None, variants))
 
         _requires_grad = (op.supports_autograd and
-<<<<<<< HEAD
-                          (dtype.is_floating_point or op.supports_complex_autograd))
-=======
                           (dtype.is_floating_point or op.supports_complex_autograd(torch.device(device).type)))
->>>>>>> 8be5b1ca
 
         samples = op.sample_inputs(device, dtype, requires_grad=_requires_grad)
 
@@ -338,11 +290,7 @@
                 # TODO: update to handle checking grads of all tensor inputs as
                 #   derived from each tensor output
                 if (op.supports_autograd and isinstance(expected_forward, torch.Tensor)
-<<<<<<< HEAD
-                        and (dtype.is_floating_point or op.supports_complex_autograd)):
-=======
                         and (dtype.is_floating_point or op.supports_complex_autograd(torch.device(device).type))):
->>>>>>> 8be5b1ca
                     expected_forward.sum().backward()
                     expected_grad = tensor.grad
 
@@ -412,11 +360,6 @@
     # TODO WARNING: inplace x {traced, scripted} not currently tested
     @_variant_ops(op_db)
     def test_variant_consistency_jit(self, device, dtype, op):
-<<<<<<< HEAD
-        _requires_grad = op.supports_autograd and (dtype.is_floating_point or op.supports_complex_autograd)
-        samples = op.sample_inputs(device, dtype, requires_grad=_requires_grad)
-
-=======
         _requires_grad = op.supports_autograd and (dtype.is_floating_point or
                                                    op.supports_complex_autograd(torch.device(device).type))
         # TODO: fix this
@@ -425,7 +368,6 @@
 
         samples = op.sample_inputs(device, dtype, requires_grad=_requires_grad)
 
->>>>>>> 8be5b1ca
         for sample in samples:
             # Acquires variants to test
             func = op.get_op()
@@ -516,14 +458,6 @@
         # - args_kw is the string of args/kwargs used to call the op, same as args_annot_kw but
         # without type annotations
         args = ["t0"]
-<<<<<<< HEAD
-        args_annot_kw = args + \
-            [f"s{i}: {type(v).__name__}" for i, v in enumerate(sample.args)] + \
-            [f"{k}: {type(v).__name__} = {v}" for k, v in sample.kwargs.items()]
-        args_kw = args + \
-            [f"s{i}" for i in range(len(sample.args))] + \
-            [f"{k}={v}" for k, v in sample.kwargs.items()]
-=======
 
         def quote_strs(v):
             if isinstance(v, str):
@@ -537,7 +471,6 @@
         args_kw = args + \
             [f"s{i}" for i in range(len(sample.args))] + \
             [f"{k}={quote_strs(v)}" for k, v in sample.kwargs.items()]
->>>>>>> 8be5b1ca
 
         # Prepare data for test tracing
         sample_args_kwargs = ()
@@ -662,7 +595,6 @@
 
         out = _apply_out_transform(_case_zero_transform, expected)
         result = op_out(out=out)
-<<<<<<< HEAD
         self.assertEqual(expected, out)
 
         # Checks that the returned value shares storage with out
@@ -708,8 +640,6 @@
         final_strides = _extract_strides(out)
         final_ptrs = _extract_data_ptrs(out)
 
-=======
->>>>>>> 8be5b1ca
         self.assertEqual(expected, out)
         self.assertEqual(original_strides, final_strides)
         self.assertEqual(original_ptrs, final_ptrs)
@@ -789,128 +719,6 @@
             with self.assertRaises(RuntimeError, msg=msg_fail):
                 op_out(out=out)
 
-        # Checks that the returned value shares storage with out
-        # NOTE: only checks on the CPU and CUDA device types since some
-        #   device types don't have storage
-        if self.device_type == 'cpu' or self.device_type == 'cuda':
-            if isinstance(out, torch.Tensor):
-                self.assertEqual(out.storage().data_ptr(), result.storage().data_ptr())
-            else:
-                for out_t, result_t in zip(out, result):
-                    self.assertEqual(out_t.storage().data_ptr(), result_t.storage().data_ptr())
-
-        # Case 1: out= with the correct shape, dtype, and device,
-        #   but noncontiguous.
-        #   Expected behavior: strides are respected and `out` storage is not changed.
-        def _case_one_transform(t):
-            return make_tensor(t.shape,
-                               dtype=t.dtype,
-                               device=t.device,
-                               noncontiguous=True)
-
-        # Extracts strides from a tensor or iterable of tensors into a tuple
-        def _extract_strides(out):
-            if isinstance(out, torch.Tensor):
-                return (out.stride(),)
-
-            # assumes (see above) that out is an iterable of tensors
-            return tuple(map(lambda t: t.stride(), out))
-
-        def _extract_data_ptrs(out):
-            if isinstance(out, torch.Tensor):
-                return (out.data_ptr(),)
-
-            # assumes (see above) that out is an iterable of tensors
-            return tuple(map(lambda t: t.data_ptr(), out))
-
-
-        out = _apply_out_transform(_case_one_transform, expected)
-        original_strides = _extract_strides(out)
-        original_ptrs = _extract_data_ptrs(out)
-
-        op_out(out=out)
-        final_strides = _extract_strides(out)
-        final_ptrs = _extract_data_ptrs(out)
-
-        self.assertEqual(expected, out)
-        self.assertEqual(original_strides, final_strides)
-        self.assertEqual(original_ptrs, final_ptrs)
-
-        # Case 2: out= with the correct dtype and device, but the wrong shape
-        #   Expected behavior: resize with a warning.
-        def _case_two_transform(t):
-            wrong_shape = list(t.shape)
-
-            if len(wrong_shape) == 0:
-                # Handles scalar tensor case (empty list)
-                wrong_shape = [2]
-            else:
-                wrong_shape[-1] = wrong_shape[-1] + 1
-            return make_tensor(wrong_shape, dtype=t.dtype, device=t.device)
-
-        out = _apply_out_transform(_case_two_transform, expected)
-        msg_fail = "Resized a non-empty tensor but did not warn about it."
-        with self.assertWarnsRegex(UserWarning, "An output with one or more elements", msg=msg_fail):
-            op_out(out=out)
-        self.assertEqual(expected, out)
-
-        # Case 3: out= with the correct dtype and device, but an empty
-        #   tensor.
-        #   Expected behavior: resize without warning.
-        def _case_three_transform(t):
-            return make_tensor((0,),
-                               dtype=t.dtype,
-                               device=t.device)
-
-        out = _apply_out_transform(_case_three_transform, expected)
-        with warnings.catch_warnings(record=True) as caught:
-            warnings.simplefilter("always")
-            op_out(out=out)
-
-        # Verifies no warning is a resize warning
-        for w in caught:
-            if "An output with one or more elements" in str(w.message):
-                self.fail("Resizing an out= argument with no elements threw a resize warning!")
-
-        self.assertEqual(expected, out)
-
-        # Case 4: out= with correct shape and dtype, but wrong device.
-        wrong_device = None
-        if torch.device(device).type != 'cpu':
-            wrong_device = 'cpu'
-        elif torch.cuda.is_available():
-            wrong_device = 'cuda'
-
-        if wrong_device is not None:
-            def _case_four_transform(t):
-                return make_tensor(t.shape, dtype=t.dtype, device=wrong_device)
-
-            out = _apply_out_transform(_case_four_transform, expected)
-            msg_fail = f"Expected RuntimeError when calling with input.device={device} and out.device={wrong_device}"
-            with self.assertRaises(RuntimeError, msg=msg_fail):
-                op_out(out=out)
-
-        # Case 5: out= with correct shape and device, but a dtype
-        #   that output cannot be "safely" cast to (long).
-        #   Expected behavior: error.
-        # NOTE: this case is filtered by dtype since some ops produce
-        #   bool tensors, for example, which can be safely cast to any
-        #   dtype. It is applied when single tensors are floating point or complex
-        #   dtypes, or if an op returns multiple tensors when at least one such
-        #   tensor is a floating point or complex dtype.
-        _dtypes = floating_and_complex_types_and(torch.float16, torch.bfloat16)
-        if (isinstance(expected, torch.Tensor) and expected.dtype in _dtypes or
-                (not isinstance(expected, torch.Tensor) and any(t.dtype in _dtypes for t in expected))):
-            def _case_five_transform(t):
-                return make_tensor(t.shape, dtype=torch.long, device=t.device)
-
-            out = _apply_out_transform(_case_five_transform, expected)
-            msg_fail = "" if not isinstance(expected, torch.Tensor) else \
-                       ("Expected RuntimeError when doing an unsafe cast from a result of dtype "
-                        f"{expected.dtype} into an out= with dtype torch.long")
-            with self.assertRaises(RuntimeError, msg=msg_fail):
-                op_out(out=out)
-
 
 instantiate_device_type_tests(TestOpInfo, globals())
 instantiate_device_type_tests(TestGradients, globals())
