r"""Functional interface"""
from typing import Callable, List, Optional, Tuple
import math
import warnings

import torch
from torch import _VF
from torch._C import _infer_size, _add_docstr
from torch._torch_docs import reproducibility_notes, tf32_notes

from .._jit_internal import boolean_dispatch, _overload, BroadcastingList1, BroadcastingList2, BroadcastingList3
from ..overrides import (
    has_torch_function, has_torch_function_unary, has_torch_function_variadic,
    handle_torch_function)
from . import _reduction as _Reduction
from . import grad  # noqa: F401
from .modules import utils
from .modules.utils import _single, _pair, _triple, _list_with_default


Tensor = torch.Tensor

conv1d = _add_docstr(
    torch.conv1d,
    r"""
conv1d(input, weight, bias=None, stride=1, padding=0, dilation=1, groups=1) -> Tensor

Applies a 1D convolution over an input signal composed of several input
planes.

{tf32_note}

See :class:`~torch.nn.Conv1d` for details and output shape.

Note:
    {cudnn_reproducibility_note}
""".format(
        **reproducibility_notes, **tf32_notes
    )
    + r"""

Args:
    input: input tensor of shape :math:`(\text{minibatch} , \text{in\_channels} , iW)`
    weight: filters of shape :math:`(\text{out\_channels} , \frac{\text{in\_channels}}{\text{groups}} , kW)`
    bias: optional bias of shape :math:`(\text{out\_channels})`. Default: ``None``
    stride: the stride of the convolving kernel. Can be a single number or
      a one-element tuple `(sW,)`. Default: 1
    padding: implicit paddings on both sides of the input. Can be a string {'valid', 'same'},
      single number or a one-element tuple `(padW,)`. Default: 0
      ``padding='valid'`` is the same as no padding. ``padding='same'`` pads
      the input so the output has the shape as the input. However, this mode
      doesn't support any stride values other than 1.

      .. warning::
          For ``padding='same'``, if the ``weight`` is even-length and
          ``dilation`` is odd in any dimension, a full :func:`pad` operation
          may be needed internally. Lowering performance.
    dilation: the spacing between kernel elements. Can be a single number or
      a one-element tuple `(dW,)`. Default: 1
    groups: split input into groups, :math:`\text{in\_channels}` should be divisible by
      the number of groups. Default: 1

Examples::

    >>> inputs = torch.randn(33, 16, 30)
    >>> filters = torch.randn(20, 16, 5)
    >>> F.conv1d(inputs, filters)
""",
)

conv2d = _add_docstr(
    torch.conv2d,
    r"""
conv2d(input, weight, bias=None, stride=1, padding=0, dilation=1, groups=1) -> Tensor

Applies a 2D convolution over an input image composed of several input
planes.

{tf32_note}

See :class:`~torch.nn.Conv2d` for details and output shape.

Note:
    {cudnn_reproducibility_note}
""".format(
        **reproducibility_notes, **tf32_notes
    )
    + r"""

Args:
    input: input tensor of shape :math:`(\text{minibatch} , \text{in\_channels} , iH , iW)`
    weight: filters of shape :math:`(\text{out\_channels} , \frac{\text{in\_channels}}{\text{groups}} , kH , kW)`
    bias: optional bias tensor of shape :math:`(\text{out\_channels})`. Default: ``None``
    stride: the stride of the convolving kernel. Can be a single number or a
      tuple `(sH, sW)`. Default: 1
    padding: implicit paddings on both sides of the input. Can be a string {'valid', 'same'},
      single number or a tuple `(padH, padW)`. Default: 0
      ``padding='valid'`` is the same as no padding. ``padding='same'`` pads
      the input so the output has the shape as the input. However, this mode
      doesn't support any stride values other than 1.

      .. warning::
          For ``padding='same'``, if the ``weight`` is even-length and
          ``dilation`` is odd in any dimension, a full :func:`pad` operation
          may be needed internally. Lowering performance.

    dilation: the spacing between kernel elements. Can be a single number or
      a tuple `(dH, dW)`. Default: 1
    groups: split input into groups, :math:`\text{in\_channels}` should be divisible by the
      number of groups. Default: 1

Examples::

    >>> # With square kernels and equal stride
    >>> filters = torch.randn(8, 4, 3, 3)
    >>> inputs = torch.randn(1, 4, 5, 5)
    >>> F.conv2d(inputs, filters, padding=1)
""",
)  # noqa: E501

conv3d = _add_docstr(
    torch.conv3d,
    r"""
conv3d(input, weight, bias=None, stride=1, padding=0, dilation=1, groups=1) -> Tensor

Applies a 3D convolution over an input image composed of several input
planes.

{tf32_note}

See :class:`~torch.nn.Conv3d` for details and output shape.

Note:
    {cudnn_reproducibility_note}
""".format(
        **reproducibility_notes, **tf32_notes
    )
    + r"""

Args:
    input: input tensor of shape :math:`(\text{minibatch} , \text{in\_channels} , iT , iH , iW)`
    weight: filters of shape :math:`(\text{out\_channels} , \frac{\text{in\_channels}}{\text{groups}} , kT , kH , kW)`
    bias: optional bias tensor of shape :math:`(\text{out\_channels})`. Default: None
    stride: the stride of the convolving kernel. Can be a single number or a
      tuple `(sT, sH, sW)`. Default: 1
    padding: implicit paddings on both sides of the input. Can be a string {'valid', 'same'},
      single number or a tuple `(padT, padH, padW)`. Default: 0
      ``padding='valid'`` is the same as no padding. ``padding='same'`` pads
      the input so the output has the shape as the input. However, this mode
      doesn't support any stride values other than 1.

      .. warning::
          For ``padding='same'``, if the ``weight`` is even-length and
          ``dilation`` is odd in any dimension, a full :func:`pad` operation
          may be needed internally. Lowering performance.

    dilation: the spacing between kernel elements. Can be a single number or
      a tuple `(dT, dH, dW)`. Default: 1
    groups: split input into groups, :math:`\text{in\_channels}` should be divisible by
      the number of groups. Default: 1

Examples::

    >>> filters = torch.randn(33, 16, 3, 3, 3)
    >>> inputs = torch.randn(20, 16, 50, 10, 20)
    >>> F.conv3d(inputs, filters)
""",
)  # noqa: E501

conv_transpose1d = _add_docstr(
    torch.conv_transpose1d,
    r"""
conv_transpose1d(input, weight, bias=None, stride=1, padding=0, output_padding=0, groups=1, dilation=1) -> Tensor

Applies a 1D transposed convolution operator over an input signal
composed of several input planes, sometimes also called "deconvolution".

{tf32_note}

See :class:`~torch.nn.ConvTranspose1d` for details and output shape.

Note:
    {cudnn_reproducibility_note}
""".format(
        **reproducibility_notes, **tf32_notes
    )
    + r"""

Args:
    input: input tensor of shape :math:`(\text{minibatch} , \text{in\_channels} , iW)`
    weight: filters of shape :math:`(\text{in\_channels} , \frac{\text{out\_channels}}{\text{groups}} , kW)`
    bias: optional bias of shape :math:`(\text{out\_channels})`. Default: None
    stride: the stride of the convolving kernel. Can be a single number or a
      tuple ``(sW,)``. Default: 1
    padding: ``dilation * (kernel_size - 1) - padding`` zero-padding will be added to both
      sides of each dimension in the input. Can be a single number or a tuple
      ``(padW,)``. Default: 0
    output_padding: additional size added to one side of each dimension in the
      output shape. Can be a single number or a tuple ``(out_padW)``. Default: 0
    groups: split input into groups, :math:`\text{in\_channels}` should be divisible by the
      number of groups. Default: 1
    dilation: the spacing between kernel elements. Can be a single number or
      a tuple ``(dW,)``. Default: 1

Examples::

    >>> inputs = torch.randn(20, 16, 50)
    >>> weights = torch.randn(16, 33, 5)
    >>> F.conv_transpose1d(inputs, weights)
""",
)

conv_transpose2d = _add_docstr(
    torch.conv_transpose2d,
    r"""
conv_transpose2d(input, weight, bias=None, stride=1, padding=0, output_padding=0, groups=1, dilation=1) -> Tensor

Applies a 2D transposed convolution operator over an input image
composed of several input planes, sometimes also called "deconvolution".

{tf32_note}

See :class:`~torch.nn.ConvTranspose2d` for details and output shape.

Note:
    {cudnn_reproducibility_note}
""".format(
        **reproducibility_notes, **tf32_notes
    )
    + r"""

Args:
    input: input tensor of shape :math:`(\text{minibatch} , \text{in\_channels} , iH , iW)`
    weight: filters of shape :math:`(\text{in\_channels} , \frac{\text{out\_channels}}{\text{groups}} , kH , kW)`
    bias: optional bias of shape :math:`(\text{out\_channels})`. Default: None
    stride: the stride of the convolving kernel. Can be a single number or a
      tuple ``(sH, sW)``. Default: 1
    padding: ``dilation * (kernel_size - 1) - padding`` zero-padding will be added to both
      sides of each dimension in the input. Can be a single number or a tuple
      ``(padH, padW)``. Default: 0
    output_padding: additional size added to one side of each dimension in the
      output shape. Can be a single number or a tuple ``(out_padH, out_padW)``.
      Default: 0
    groups: split input into groups, :math:`\text{in\_channels}` should be divisible by the
      number of groups. Default: 1
    dilation: the spacing between kernel elements. Can be a single number or
      a tuple ``(dH, dW)``. Default: 1

Examples::

    >>> # With square kernels and equal stride
    >>> inputs = torch.randn(1, 4, 5, 5)
    >>> weights = torch.randn(4, 8, 3, 3)
    >>> F.conv_transpose2d(inputs, weights, padding=1)
""",
)  # noqa: E501

conv_transpose3d = _add_docstr(
    torch.conv_transpose3d,
    r"""
conv_transpose3d(input, weight, bias=None, stride=1, padding=0, output_padding=0, groups=1, dilation=1) -> Tensor

Applies a 3D transposed convolution operator over an input image
composed of several input planes, sometimes also called "deconvolution"

{tf32_note}

See :class:`~torch.nn.ConvTranspose3d` for details and output shape.

Note:
    {cudnn_reproducibility_note}
""".format(
        **reproducibility_notes, **tf32_notes
    )
    + r"""

Args:
    input: input tensor of shape :math:`(\text{minibatch} , \text{in\_channels} , iT , iH , iW)`
    weight: filters of shape :math:`(\text{in\_channels} , \frac{\text{out\_channels}}{\text{groups}} , kT , kH , kW)`
    bias: optional bias of shape :math:`(\text{out\_channels})`. Default: None
    stride: the stride of the convolving kernel. Can be a single number or a
      tuple ``(sT, sH, sW)``. Default: 1
    padding: ``dilation * (kernel_size - 1) - padding`` zero-padding will be added to both
      sides of each dimension in the input. Can be a single number or a tuple
      ``(padT, padH, padW)``. Default: 0
    output_padding: additional size added to one side of each dimension in the
      output shape. Can be a single number or a tuple
      ``(out_padT, out_padH, out_padW)``. Default: 0
    groups: split input into groups, :math:`\text{in\_channels}` should be divisible by the
      number of groups. Default: 1
    dilation: the spacing between kernel elements. Can be a single number or
      a tuple `(dT, dH, dW)`. Default: 1

Examples::

    >>> inputs = torch.randn(20, 16, 50, 10, 20)
    >>> weights = torch.randn(16, 33, 3, 3, 3)
    >>> F.conv_transpose3d(inputs, weights)
""",
)  # noqa: E501

conv_tbc = _add_docstr(
    torch.conv_tbc,
    r"""
Applies a 1-dimensional sequence convolution over an input sequence.
Input and output dimensions are (Time, Batch, Channels) - hence TBC.

Args:
    input: input tensor of shape :math:`(\text{sequence length} \times batch \times \text{in\_channels})`
    weight: filter of shape (:math:`\text{kernel width} \times \text{in\_channels} \times \text{out\_channels}`)
    bias: bias of shape (:math:`\text{out\_channels}`)
    pad: number of timesteps to pad. Default: 0
""",
)


# Pooling
avg_pool1d = _add_docstr(
    torch.avg_pool1d,
    r"""
avg_pool1d(input, kernel_size, stride=None, padding=0, ceil_mode=False, count_include_pad=True) -> Tensor

Applies a 1D average pooling over an input signal composed of several
input planes.

See :class:`~torch.nn.AvgPool1d` for details and output shape.

Args:
    input: input tensor of shape :math:`(\text{minibatch} , \text{in\_channels} , iW)`
    kernel_size: the size of the window. Can be a single number or a
      tuple `(kW,)`
    stride: the stride of the window. Can be a single number or a tuple
      `(sW,)`. Default: :attr:`kernel_size`
    padding: implicit zero paddings on both sides of the input. Can be a
      single number or a tuple `(padW,)`. Default: 0
    ceil_mode: when True, will use `ceil` instead of `floor` to compute the
        output shape. Default: ``False``
    count_include_pad: when True, will include the zero-padding in the
        averaging calculation. Default: ``True``

Examples::

    >>> # pool of square window of size=3, stride=2
    >>> input = torch.tensor([[[1, 2, 3, 4, 5, 6, 7]]], dtype=torch.float32)
    >>> F.avg_pool1d(input, kernel_size=3, stride=2)
    tensor([[[ 2.,  4.,  6.]]])

""",
)


avg_pool2d = _add_docstr(
    torch._C._nn.avg_pool2d,
    r"""
avg_pool2d(input, kernel_size, stride=None, padding=0, ceil_mode=False, count_include_pad=True, divisor_override=None) -> Tensor

Applies 2D average-pooling operation in :math:`kH \times kW` regions by step size
:math:`sH \times sW` steps. The number of output features is equal to the number of
input planes.

See :class:`~torch.nn.AvgPool2d` for details and output shape.

Args:
    input: input tensor :math:`(\text{minibatch} , \text{in\_channels} , iH , iW)`
    kernel_size: size of the pooling region. Can be a single number or a
      tuple `(kH, kW)`
    stride: stride of the pooling operation. Can be a single number or a
      tuple `(sH, sW)`. Default: :attr:`kernel_size`
    padding: implicit zero paddings on both sides of the input. Can be a
      single number or a tuple `(padH, padW)`. Default: 0
    ceil_mode: when True, will use `ceil` instead of `floor` in the formula
        to compute the output shape. Default: ``False``
    count_include_pad: when True, will include the zero-padding in the
        averaging calculation. Default: ``True``
    divisor_override: if specified, it will be used as divisor, otherwise
         size of the pooling region will be used. Default: None
""",
)

avg_pool3d = _add_docstr(
    torch._C._nn.avg_pool3d,
    r"""
avg_pool3d(input, kernel_size, stride=None, padding=0, ceil_mode=False, count_include_pad=True, divisor_override=None) -> Tensor

Applies 3D average-pooling operation in :math:`kT \times kH \times kW` regions by step
size :math:`sT \times sH \times sW` steps. The number of output features is equal to
:math:`\lfloor\frac{\text{input planes}}{sT}\rfloor`.

See :class:`~torch.nn.AvgPool3d` for details and output shape.

Args:
    input: input tensor :math:`(\text{minibatch} , \text{in\_channels} , iT \times iH , iW)`
    kernel_size: size of the pooling region. Can be a single number or a
      tuple `(kT, kH, kW)`
    stride: stride of the pooling operation. Can be a single number or a
      tuple `(sT, sH, sW)`. Default: :attr:`kernel_size`
    padding: implicit zero paddings on both sides of the input. Can be a
      single number or a tuple `(padT, padH, padW)`, Default: 0
    ceil_mode: when True, will use `ceil` instead of `floor` in the formula
        to compute the output shape
    count_include_pad: when True, will include the zero-padding in the
        averaging calculation
    divisor_override: if specified, it will be used as divisor, otherwise
        size of the pooling region will be used. Default: None
""",
)


def fractional_max_pool2d_with_indices(
    input: Tensor, kernel_size: BroadcastingList2[int],
    output_size: Optional[BroadcastingList2[int]] = None,
    output_ratio: Optional[BroadcastingList2[float]] = None,
    return_indices: bool = False,
    _random_samples: Optional[Tensor] = None
) -> Tuple[Tensor, Tensor]:
    r"""Applies 2D fractional max pooling over an input signal composed of several input planes.

    Fractional MaxPooling is described in detail in the paper `Fractional MaxPooling`_ by Ben Graham

    The max-pooling operation is applied in :math:`kH \times kW` regions by a stochastic
    step size determined by the target output size.
    The number of output features is equal to the number of input planes.

    Args:
        kernel_size: the size of the window to take a max over.
                     Can be a single number :math:`k` (for a square kernel of :math:`k \times k`)
                     or a tuple `(kH, kW)`
        output_size: the target output size of the image of the form :math:`oH \times oW`.
                     Can be a tuple `(oH, oW)` or a single number :math:`oH` for a square image :math:`oH \times oH`
        output_ratio: If one wants to have an output size as a ratio of the input size, this option can be given.
                      This has to be a number or tuple in the range (0, 1)
        return_indices: if ``True``, will return the indices along with the outputs.
                        Useful to pass to :func:`~torch.nn.functional.max_unpool2d`.

    Examples::
        >>> input = torch.randn(20, 16, 50, 32)
        >>> # pool of square window of size=3, and target output size 13x12
        >>> F.fractional_max_pool2d(input, 3, output_size=(13, 12))
        >>> # pool of square window and target output size being half of input image size
        >>> F.fractional_max_pool2d(input, 3, output_ratio=(0.5, 0.5))

    .. _Fractional MaxPooling:
        http://arxiv.org/abs/1412.6071
    """
    if has_torch_function_unary(input):
        return handle_torch_function(
            fractional_max_pool2d_with_indices,
            (input,),
            input,
            kernel_size,
            output_size=output_size,
            output_ratio=output_ratio,
            return_indices=return_indices,
            _random_samples=_random_samples,
        )
    if output_size is None and output_ratio is None:
        raise ValueError("fractional_max_pool2d requires specifying either " "an output_size or an output_ratio")
    if output_size is None:
        assert output_ratio is not None
        _output_ratio = _pair(output_ratio)
        output_size = [int(input.size(2) * _output_ratio[0]), int(input.size(3) * _output_ratio[1])]

    if _random_samples is None:
        _random_samples = torch.rand(input.size(0), input.size(1), 2, dtype=input.dtype, device=input.device)
    return torch._C._nn.fractional_max_pool2d(input, kernel_size, output_size, _random_samples)


def _fractional_max_pool2d(
    input: Tensor, kernel_size: BroadcastingList2[int],
    output_size: Optional[BroadcastingList2[int]] = None,
    output_ratio: Optional[BroadcastingList2[float]] = None,
    return_indices: bool = False,
    _random_samples: Optional[Tensor] = None
) -> Tensor:
    if has_torch_function_unary(input):
        return handle_torch_function(
            fractional_max_pool2d,
            (input,),
            input,
            kernel_size,
            output_size=output_size,
            output_ratio=output_ratio,
            return_indices=return_indices,
            _random_samples=_random_samples,
        )
    return fractional_max_pool2d_with_indices(
        input, kernel_size, output_size, output_ratio, return_indices, _random_samples
    )[0]


fractional_max_pool2d = boolean_dispatch(
    arg_name="return_indices",
    arg_index=4,
    default=False,
    if_true=fractional_max_pool2d_with_indices,
    if_false=_fractional_max_pool2d,
    module_name=__name__,
    func_name="fractional_max_pool2d",
)


def fractional_max_pool3d_with_indices(
    input: Tensor, kernel_size: BroadcastingList3[int],
    output_size: Optional[BroadcastingList3[int]] = None,
    output_ratio: Optional[BroadcastingList3[float]] = None,
    return_indices: bool = False,
    _random_samples: Optional[Tensor] = None
) -> Tuple[Tensor, Tensor]:
    r"""Applies 3D fractional max pooling over an input signal composed of several input planes.

    Fractional MaxPooling is described in detail in the paper `Fractional MaxPooling`_ by Ben Graham

    The max-pooling operation is applied in :math:`kT \times kH \times kW` regions by a stochastic
    step size determined by the target output size.
    The number of output features is equal to the number of input planes.

    Args:
        kernel_size: the size of the window to take a max over.
                     Can be a single number :math:`k` (for a square kernel of :math:`k \times k \times k`)
                     or a tuple `(kT, kH, kW)`
        output_size: the target output size of the form :math:`oT \times oH \times oW`.
                     Can be a tuple `(oT, oH, oW)` or a single number :math:`oH` for a cubic output
                     :math:`oH \times oH \times oH`
        output_ratio: If one wants to have an output size as a ratio of the input size, this option can be given.
                      This has to be a number or tuple in the range (0, 1)
        return_indices: if ``True``, will return the indices along with the outputs.
                        Useful to pass to :func:`~torch.nn.functional.max_unpool3d`.

    Examples::
        >>> input = torch.randn(20, 16, 50, 32, 16)
        >>> # pool of cubic window of size=3, and target output size 13x12x11
        >>> F.fractional_max_pool3d(input, 3, output_size=(13, 12, 11))
        >>> # pool of cubic window and target output size being half of input size
        >>> F.fractional_max_pool3d(input, 3, output_ratio=(0.5, 0.5, 0.5))

    .. _Fractional MaxPooling:
        http://arxiv.org/abs/1412.6071
    """
    if has_torch_function_unary(input):
        return handle_torch_function(
            fractional_max_pool3d_with_indices,
            (input,),
            input,
            kernel_size,
            output_size=output_size,
            output_ratio=output_ratio,
            return_indices=return_indices,
            _random_samples=_random_samples,
        )
    if output_size is None and output_ratio is None:
        raise ValueError("fractional_max_pool3d requires specifying either " "an output_size or an output_ratio")
    if output_size is None:
        assert output_ratio is not None
        _output_ratio = _triple(output_ratio)
        output_size = [
            int(input.size(2) * _output_ratio[0]),
            int(input.size(3) * _output_ratio[1]),
            int(input.size(4) * _output_ratio[2]),
        ]

    if _random_samples is None:
        _random_samples = torch.rand(input.size(0), input.size(1), 3, dtype=input.dtype, device=input.device)
    return torch._C._nn.fractional_max_pool3d(input, kernel_size, output_size, _random_samples)


def _fractional_max_pool3d(
    input: Tensor, kernel_size: BroadcastingList3[int],
    output_size: Optional[BroadcastingList3[int]] = None,
    output_ratio: Optional[BroadcastingList3[float]] = None,
    return_indices: bool = False,
    _random_samples: Optional[Tensor] = None
) -> Tensor:
    if has_torch_function_unary(input):
        return handle_torch_function(
            fractional_max_pool3d,
            (input,),
            input,
            kernel_size,
            output_size=output_size,
            output_ratio=output_ratio,
            return_indices=return_indices,
            _random_samples=_random_samples,
        )
    return fractional_max_pool3d_with_indices(
        input, kernel_size, output_size, output_ratio, return_indices, _random_samples
    )[0]


fractional_max_pool3d = boolean_dispatch(
    arg_name="return_indices",
    arg_index=4,
    default=False,
    if_true=fractional_max_pool3d_with_indices,
    if_false=_fractional_max_pool3d,
    module_name=__name__,
    func_name="fractional_max_pool3d",
)


def max_pool1d_with_indices(
    input: Tensor, kernel_size: BroadcastingList1[int],
    stride: Optional[BroadcastingList1[int]] = None,
    padding: BroadcastingList1[int] = 0,
    dilation: BroadcastingList1[int] = 1,
    ceil_mode: bool = False,
    return_indices: bool = False
) -> Tuple[Tensor, Tensor]:
    r"""Applies a 1D max pooling over an input signal composed of several input
    planes.

    See :class:`~torch.nn.MaxPool1d` for details.
    """
    if has_torch_function_unary(input):
        return handle_torch_function(
            max_pool1d_with_indices,
            (input,),
            input,
            kernel_size,
            stride=stride,
            padding=padding,
            dilation=dilation,
            ceil_mode=ceil_mode,
            return_indices=return_indices,
        )
    if stride is None:
        stride = torch.jit.annotate(List[int], [])
    return torch.max_pool1d_with_indices(input, kernel_size, stride, padding, dilation, ceil_mode)


def _max_pool1d(
    input: Tensor, kernel_size: BroadcastingList1[int],
    stride: Optional[BroadcastingList1[int]] = None,
    padding: BroadcastingList1[int] = 0,
    dilation: BroadcastingList1[int] = 1,
    ceil_mode: bool = False,
    return_indices: bool = False
) -> Tensor:
    if has_torch_function_unary(input):
        return handle_torch_function(
            max_pool1d,
            (input,),
            input,
            kernel_size,
            stride=stride,
            padding=padding,
            dilation=dilation,
            ceil_mode=ceil_mode,
            return_indices=return_indices,
        )
    if stride is None:
        stride = torch.jit.annotate(List[int], [])
    return torch.max_pool1d(input, kernel_size, stride, padding, dilation, ceil_mode)


max_pool1d = boolean_dispatch(
    arg_name="return_indices",
    arg_index=6,
    default=False,
    if_true=max_pool1d_with_indices,
    if_false=_max_pool1d,
    module_name=__name__,
    func_name="max_pool1d",
)


def max_pool2d_with_indices(
    input: Tensor, kernel_size: BroadcastingList2[int],
    stride: Optional[BroadcastingList2[int]] = None,
    padding: BroadcastingList2[int] = 0,
    dilation: BroadcastingList2[int] = 1,
    ceil_mode: bool = False,
    return_indices: bool = False
) -> Tuple[Tensor, Tensor]:
    r"""Applies a 2D max pooling over an input signal composed of several input
    planes.

    See :class:`~torch.nn.MaxPool2d` for details.
    """
    if has_torch_function_unary(input):
        return handle_torch_function(
            max_pool2d_with_indices,
            (input,),
            input,
            kernel_size,
            stride=stride,
            padding=padding,
            dilation=dilation,
            ceil_mode=ceil_mode,
            return_indices=return_indices,
        )
    if stride is None:
        stride = torch.jit.annotate(List[int], [])
    return torch._C._nn.max_pool2d_with_indices(input, kernel_size, stride, padding, dilation, ceil_mode)


def _max_pool2d(
    input: Tensor, kernel_size: BroadcastingList2[int],
    stride: Optional[BroadcastingList2[int]] = None,
    padding: BroadcastingList2[int] = 0,
    dilation: BroadcastingList2[int] = 1,
    ceil_mode: bool = False,
    return_indices: bool = False
) -> Tensor:
    if has_torch_function_unary(input):
        return handle_torch_function(
            max_pool2d,
            (input,),
            input,
            kernel_size,
            stride=stride,
            padding=padding,
            dilation=dilation,
            ceil_mode=ceil_mode,
            return_indices=return_indices,
        )
    if stride is None:
        stride = torch.jit.annotate(List[int], [])
    return torch.max_pool2d(input, kernel_size, stride, padding, dilation, ceil_mode)


max_pool2d = boolean_dispatch(
    arg_name="return_indices",
    arg_index=6,
    default=False,
    if_true=max_pool2d_with_indices,
    if_false=_max_pool2d,
    module_name=__name__,
    func_name="max_pool2d",
)


def max_pool3d_with_indices(
    input: Tensor, kernel_size: BroadcastingList3[int],
    stride: Optional[BroadcastingList3[int]] = None,
    padding: BroadcastingList3[int] = 0,
    dilation: BroadcastingList3[int] = 1,
    ceil_mode: bool = False,
    return_indices: bool = False
) -> Tuple[Tensor, Tensor]:
    r"""Applies a 3D max pooling over an input signal composed of several input
    planes.

    See :class:`~torch.nn.MaxPool3d` for details.
    """
    if has_torch_function_unary(input):
        return handle_torch_function(
            max_pool3d_with_indices,
            (input,),
            input,
            kernel_size,
            stride=stride,
            padding=padding,
            dilation=dilation,
            ceil_mode=ceil_mode,
            return_indices=return_indices,
        )
    if stride is None:
        stride = torch.jit.annotate(List[int], [])
    return torch._C._nn.max_pool3d_with_indices(input, kernel_size, stride, padding, dilation, ceil_mode)


def _max_pool3d(
    input: Tensor, kernel_size: BroadcastingList3[int],
    stride: Optional[BroadcastingList3[int]] = None,
    padding: BroadcastingList3[int] = 0,
    dilation: BroadcastingList3[int] = 1,
    ceil_mode: bool = False,
    return_indices: bool = False
) -> Tensor:
    if has_torch_function_unary(input):
        return handle_torch_function(
            max_pool3d,
            (input,),
            input,
            kernel_size,
            stride=stride,
            padding=padding,
            dilation=dilation,
            ceil_mode=ceil_mode,
            return_indices=return_indices,
        )
    if stride is None:
        stride = torch.jit.annotate(List[int], [])
    return torch.max_pool3d(input, kernel_size, stride, padding, dilation, ceil_mode)


max_pool3d = boolean_dispatch(
    arg_name="return_indices",
    arg_index=6,
    default=False,
    if_true=max_pool3d_with_indices,
    if_false=_max_pool3d,
    module_name=__name__,
    func_name="max_pool3d",
)


def _unpool_output_size(
    input: Tensor, kernel_size: List[int], stride: List[int], padding: List[int], output_size: Optional[List[int]]
) -> List[int]:
    input_size = input.size()
    default_size = torch.jit.annotate(List[int], [])
    for d in range(len(kernel_size)):
        default_size.append((input_size[d + 2] - 1) * stride[d] + kernel_size[d] - 2 * padding[d])
    if output_size is None:
        ret = default_size
    else:
        if len(output_size) == len(kernel_size) + 2:
            output_size = output_size[2:]
        if len(output_size) != len(kernel_size):
            raise ValueError(
                "output_size should be a sequence containing "
                "{} or {} elements, but it has a length of '{}'".format(
                    len(kernel_size), len(kernel_size) + 2, len(output_size)
                )
            )
        for d in range(len(kernel_size)):
            min_size = default_size[d] - stride[d]
            max_size = default_size[d] + stride[d]
            if not (min_size < output_size[d] < max_size):
                raise ValueError(
                    'invalid output_size "{}" (dim {} must be between {} and {})'.format(
                        output_size, d, min_size, max_size
                    )
                )

        ret = output_size
    return ret


def max_unpool1d(
    input: Tensor, indices: Tensor,
    kernel_size: BroadcastingList1[int],
    stride: Optional[BroadcastingList1[int]] = None,
    padding: BroadcastingList1[int] = 0,
    output_size: Optional[BroadcastingList1[int]] = None
) -> Tensor:
    r"""Computes a partial inverse of :class:`MaxPool1d`.

    See :class:`~torch.nn.MaxUnpool1d` for details.
    """
    if has_torch_function_unary(input):
        return handle_torch_function(
            max_unpool1d,
            (input,),
            input,
            indices,
            kernel_size,
            stride=stride,
            padding=padding,
            output_size=output_size,
        )
    kernel_size = _single(kernel_size)
    if stride is not None:
        _stride = _single(stride)
    else:
        _stride = kernel_size
    padding = _single(padding)
    output_size = _unpool_output_size(input, kernel_size, _stride, padding, output_size)
    if isinstance(output_size, list):
        output_size = output_size + [1]
    else:
        output_size = output_size + (1,)
    return torch._C._nn.max_unpool2d(input.unsqueeze(3), indices.unsqueeze(3), output_size).squeeze(3)


def max_unpool2d(
    input: Tensor, indices: Tensor,
    kernel_size: BroadcastingList2[int],
    stride: Optional[BroadcastingList2[int]] = None,
    padding: BroadcastingList2[int] = 0,
    output_size: Optional[BroadcastingList2[int]] = None
) -> Tensor:
    r"""Computes a partial inverse of :class:`MaxPool2d`.

    See :class:`~torch.nn.MaxUnpool2d` for details.
    """
    if has_torch_function_unary(input):
        return handle_torch_function(
            max_unpool2d,
            (input,),
            input,
            indices,
            kernel_size,
            stride=stride,
            padding=padding,
            output_size=output_size,
        )
    kernel_size = _pair(kernel_size)
    if stride is not None:
        _stride = _pair(stride)
    else:
        _stride = kernel_size
    padding = _pair(padding)
    output_size = _unpool_output_size(input, kernel_size, _stride, padding, output_size)
    return torch._C._nn.max_unpool2d(input, indices, output_size)


def max_unpool3d(
    input: Tensor, indices: Tensor,
    kernel_size: BroadcastingList3[int],
    stride: Optional[BroadcastingList3[int]] = None,
    padding: BroadcastingList3[int] = 0,
    output_size: Optional[BroadcastingList3[int]] = None
) -> Tensor:
    r"""Computes a partial inverse of :class:`MaxPool3d`.

    See :class:`~torch.nn.MaxUnpool3d` for details.
    """
    if has_torch_function_unary(input):
        return handle_torch_function(
            max_unpool3d,
            (input,),
            input,
            indices,
            kernel_size,
            stride=stride,
            padding=padding,
            output_size=output_size,
        )
    kernel_size = _triple(kernel_size)
    if stride is not None:
        _stride = _triple(stride)
    else:
        _stride = kernel_size
    padding = _triple(padding)
    output_size = _unpool_output_size(input, kernel_size, _stride, padding, output_size)
    return torch._C._nn.max_unpool3d(input, indices, output_size, _stride, padding)


def lp_pool2d(
    input: Tensor, norm_type: float,
    kernel_size: int,
    stride: Optional[BroadcastingList2[int]] = None,
    ceil_mode: bool = False
) -> Tensor:
    r"""Applies a 2D power-average pooling over an input signal composed of
    several input planes. If the sum of all inputs to the power of `p` is
    zero, the gradient is set to zero as well.

    See :class:`~torch.nn.LPPool2d` for details.
    """
    if has_torch_function_unary(input):
        return handle_torch_function(
            lp_pool2d, (input,), input, norm_type, kernel_size, stride=stride, ceil_mode=ceil_mode
        )
    kw, kh = utils._pair(kernel_size)
    if stride is not None:
        out = avg_pool2d(input.pow(norm_type), kernel_size, stride, 0, ceil_mode)
    else:
        out = avg_pool2d(input.pow(norm_type), kernel_size, padding=0, ceil_mode=ceil_mode)

    return (torch.sign(out) * relu(torch.abs(out))).mul(kw * kh).pow(1.0 / norm_type)


def lp_pool1d(
    input: Tensor, norm_type: float,
    kernel_size: int,
    stride: Optional[BroadcastingList1[int]] = None,
    ceil_mode: bool = False
) -> Tensor:
    r"""Applies a 1D power-average pooling over an input signal composed of
    several input planes. If the sum of all inputs to the power of `p` is
    zero, the gradient is set to zero as well.

    See :class:`~torch.nn.LPPool1d` for details.
    """
    if has_torch_function_unary(input):
        return handle_torch_function(
            lp_pool1d, (input,), input, norm_type, kernel_size, stride=stride, ceil_mode=ceil_mode
        )
    if stride is not None:
        out = avg_pool1d(input.pow(norm_type), kernel_size, stride, 0, ceil_mode)
    else:
        out = avg_pool1d(input.pow(norm_type), kernel_size, padding=0, ceil_mode=ceil_mode)

    return (torch.sign(out) * relu(torch.abs(out))).mul(kernel_size).pow(1.0 / norm_type)


def adaptive_max_pool1d_with_indices(
    input: Tensor, output_size: BroadcastingList1[int], return_indices: bool = False
) -> Tuple[Tensor, Tensor]:
    r"""Applies a 1D adaptive max pooling over an input signal composed of
    several input planes.

    See :class:`~torch.nn.AdaptiveMaxPool1d` for details and output shape.

    Args:
        output_size: the target output size (single integer)
        return_indices: whether to return pooling indices. Default: ``False``
    """
    if has_torch_function_unary(input):
        return handle_torch_function(
            adaptive_max_pool1d_with_indices, (input,), input, output_size, return_indices=return_indices
        )
    return torch.adaptive_max_pool1d(input, output_size)


def _adaptive_max_pool1d(input: Tensor, output_size: BroadcastingList1[int], return_indices: bool = False) -> Tensor:
    if has_torch_function_unary(input):
        return handle_torch_function(
            adaptive_max_pool1d, (input,), input, output_size, return_indices=return_indices
        )
    return adaptive_max_pool1d_with_indices(input, output_size)[0]


adaptive_max_pool1d = boolean_dispatch(
    arg_name="return_indices",
    arg_index=2,
    default=False,
    if_true=adaptive_max_pool1d_with_indices,
    if_false=_adaptive_max_pool1d,
    module_name=__name__,
    func_name="adaptive_max_pool1d",
)


def adaptive_max_pool2d_with_indices(
    input: Tensor, output_size: BroadcastingList2[int],
    return_indices: bool = False
) -> Tuple[Tensor, Tensor]:
    r"""Applies a 2D adaptive max pooling over an input signal composed of
    several input planes.

    See :class:`~torch.nn.AdaptiveMaxPool2d` for details and output shape.

    Args:
        output_size: the target output size (single integer or
            double-integer tuple)
        return_indices: whether to return pooling indices. Default: ``False``
    """
    if has_torch_function_unary(input):
        return handle_torch_function(
            adaptive_max_pool2d_with_indices, (input,), input, output_size, return_indices=return_indices
        )
    output_size = _list_with_default(output_size, input.size())
    return torch._C._nn.adaptive_max_pool2d(input, output_size)


def _adaptive_max_pool2d(input: Tensor, output_size: BroadcastingList2[int], return_indices: bool = False) -> Tensor:
    if has_torch_function_unary(input):
        return handle_torch_function(
            adaptive_max_pool2d, (input,), input, output_size, return_indices=return_indices
        )
    return adaptive_max_pool2d_with_indices(input, output_size)[0]


adaptive_max_pool2d = boolean_dispatch(
    arg_name="return_indices",
    arg_index=2,
    default=False,
    if_true=adaptive_max_pool2d_with_indices,
    if_false=_adaptive_max_pool2d,
    module_name=__name__,
    func_name="adaptive_max_pool2d",
)


def adaptive_max_pool3d_with_indices(
    input: Tensor, output_size: BroadcastingList3[int],
    return_indices: bool = False
) -> Tuple[Tensor, Tensor]:
    r"""Applies a 3D adaptive max pooling over an input signal composed of
    several input planes.

    See :class:`~torch.nn.AdaptiveMaxPool3d` for details and output shape.

    Args:
        output_size: the target output size (single integer or
            triple-integer tuple)
        return_indices: whether to return pooling indices. Default: ``False``
    """
    if has_torch_function_unary(input):
        return handle_torch_function(
            adaptive_max_pool3d_with_indices, (input,), input, output_size, return_indices=return_indices
        )
    output_size = _list_with_default(output_size, input.size())
    return torch._C._nn.adaptive_max_pool3d(input, output_size)


def _adaptive_max_pool3d(input: Tensor, output_size: BroadcastingList3[int], return_indices: bool = False) -> Tensor:
    if has_torch_function_unary(input):
        return handle_torch_function(
            adaptive_max_pool3d, (input,), input, output_size, return_indices=return_indices
        )
    return adaptive_max_pool3d_with_indices(input, output_size)[0]


adaptive_max_pool3d = boolean_dispatch(
    arg_name="return_indices",
    arg_index=2,
    default=False,
    if_true=adaptive_max_pool3d_with_indices,
    if_false=_adaptive_max_pool3d,
    module_name=__name__,
    func_name="adaptive_max_pool3d",
)


adaptive_avg_pool1d = _add_docstr(
    torch.adaptive_avg_pool1d,
    r"""
adaptive_avg_pool1d(input, output_size) -> Tensor

Applies a 1D adaptive average pooling over an input signal composed of
several input planes.

See :class:`~torch.nn.AdaptiveAvgPool1d` for details and output shape.

Args:
    output_size: the target output size (single integer)
""",
)


def adaptive_avg_pool2d(input: Tensor, output_size: BroadcastingList2[int]) -> Tensor:
    r"""
    Applies a 2D adaptive average pooling over an input signal composed of
    several input planes.

    See :class:`~torch.nn.AdaptiveAvgPool2d` for details and output shape.

    Args:
        output_size: the target output size (single integer or
            double-integer tuple)
    """
    if has_torch_function_unary(input):
        return handle_torch_function(adaptive_avg_pool2d, (input,), input, output_size)
    _output_size = _list_with_default(output_size, input.size())
    return torch._C._nn.adaptive_avg_pool2d(input, _output_size)


def adaptive_avg_pool3d(input: Tensor, output_size: BroadcastingList3[int]) -> Tensor:
    r"""
    Applies a 3D adaptive average pooling over an input signal composed of
    several input planes.

    See :class:`~torch.nn.AdaptiveAvgPool3d` for details and output shape.

    Args:
        output_size: the target output size (single integer or
            triple-integer tuple)
    """
    if has_torch_function_unary(input):
        return handle_torch_function(adaptive_avg_pool3d, (input,), input, output_size)
    _output_size = _list_with_default(output_size, input.size())
    return torch._C._nn.adaptive_avg_pool3d(input, _output_size)


# Activation functions
def dropout(input: Tensor, p: float = 0.5, training: bool = True, inplace: bool = False) -> Tensor:
    r"""
    During training, randomly zeroes some of the elements of the input
    tensor with probability :attr:`p` using samples from a Bernoulli
    distribution.

    See :class:`~torch.nn.Dropout` for details.

    Args:
        p: probability of an element to be zeroed. Default: 0.5
        training: apply dropout if is ``True``. Default: ``True``
        inplace: If set to ``True``, will do this operation in-place. Default: ``False``
    """
    if has_torch_function_unary(input):
        return handle_torch_function(dropout, (input,), input, p=p, training=training, inplace=inplace)
    if p < 0.0 or p > 1.0:
        raise ValueError("dropout probability has to be between 0 and 1, " "but got {}".format(p))
    return _VF.dropout_(input, p, training) if inplace else _VF.dropout(input, p, training)


def alpha_dropout(input: Tensor, p: float = 0.5, training: bool = False, inplace: bool = False) -> Tensor:
    r"""Applies alpha dropout to the input.

    See :class:`~torch.nn.AlphaDropout` for details.
    """
    if has_torch_function_unary(input):
        return handle_torch_function(alpha_dropout, (input,), input, p=p, training=training, inplace=inplace)
    if p < 0.0 or p > 1.0:
        raise ValueError("dropout probability has to be between 0 and 1, " "but got {}".format(p))
    return _VF.alpha_dropout_(input, p, training) if inplace else _VF.alpha_dropout(input, p, training)


def dropout2d(input: Tensor, p: float = 0.5, training: bool = True, inplace: bool = False) -> Tensor:
    r"""
    Randomly zero out entire channels (a channel is a 2D feature map,
    e.g., the :math:`j`-th channel of the :math:`i`-th sample in the
    batched input is a 2D tensor :math:`\text{input}[i, j]`) of the input tensor).
    Each channel will be zeroed out independently on every forward call with
    probability :attr:`p` using samples from a Bernoulli distribution.

    See :class:`~torch.nn.Dropout2d` for details.

    Args:
        p: probability of a channel to be zeroed. Default: 0.5
        training: apply dropout if is ``True``. Default: ``True``
        inplace: If set to ``True``, will do this operation in-place. Default: ``False``
    """
    if has_torch_function_unary(input):
        return handle_torch_function(dropout2d, (input,), input, p=p, training=training, inplace=inplace)
    if p < 0.0 or p > 1.0:
        raise ValueError("dropout probability has to be between 0 and 1, " "but got {}".format(p))
    return _VF.feature_dropout_(input, p, training) if inplace else _VF.feature_dropout(input, p, training)


def dropout3d(input: Tensor, p: float = 0.5, training: bool = True, inplace: bool = False) -> Tensor:
    r"""
    Randomly zero out entire channels (a channel is a 3D feature map,
    e.g., the :math:`j`-th channel of the :math:`i`-th sample in the
    batched input is a 3D tensor :math:`\text{input}[i, j]`) of the input tensor).
    Each channel will be zeroed out independently on every forward call with
    probability :attr:`p` using samples from a Bernoulli distribution.

    See :class:`~torch.nn.Dropout3d` for details.

    Args:
        p: probability of a channel to be zeroed. Default: 0.5
        training: apply dropout if is ``True``. Default: ``True``
        inplace: If set to ``True``, will do this operation in-place. Default: ``False``
    """
    # This is 100% the same code as dropout2d. We duplicate this code so that
    # stack traces are not confusing.
    if has_torch_function_unary(input):
        return handle_torch_function(dropout3d, (input,), input, p=p, training=training, inplace=inplace)
    if p < 0.0 or p > 1.0:
        raise ValueError("dropout probability has to be between 0 and 1, " "but got {}".format(p))
    return _VF.feature_dropout_(input, p, training) if inplace else _VF.feature_dropout(input, p, training)


def feature_alpha_dropout(input: Tensor, p: float = 0.5, training: bool = False, inplace: bool = False) -> Tensor:
    r"""
    Randomly masks out entire channels (a channel is a feature map,
    e.g. the :math:`j`-th channel of the :math:`i`-th sample in the batch input
    is a tensor :math:`\text{input}[i, j]`) of the input tensor). Instead of
    setting activations to zero, as in regular Dropout, the activations are set
    to the negative saturation value of the SELU activation function.

    Each element will be masked independently on every forward call with
    probability :attr:`p` using samples from a Bernoulli distribution.
    The elements to be masked are randomized on every forward call, and scaled
    and shifted to maintain zero mean and unit variance.

    See :class:`~torch.nn.FeatureAlphaDropout` for details.

    Args:
        p: dropout probability of a channel to be zeroed. Default: 0.5
        training: apply dropout if is ``True``. Default: ``True``
        inplace: If set to ``True``, will do this operation in-place. Default: ``False``
    """
    if has_torch_function_unary(input):
        return handle_torch_function(
            feature_alpha_dropout, (input,), input, p=p, training=training, inplace=inplace
        )
    if p < 0.0 or p > 1.0:
        raise ValueError("dropout probability has to be between 0 and 1, " "but got {}".format(p))
    return _VF.feature_alpha_dropout_(input, p, training) if inplace else _VF.feature_alpha_dropout(input, p, training)


def _threshold(input: Tensor, threshold: float, value: float, inplace: bool = False) -> Tensor:
    r"""Thresholds each element of the input Tensor.

    See :class:`~torch.nn.Threshold` for more details.
    """
    if has_torch_function_unary(input):
        return handle_torch_function(_threshold, (input,), input, threshold, value, inplace=inplace)
    if inplace:
        result = _VF.threshold_(input, threshold, value)
    else:
        result = _VF.threshold(input, threshold, value)
    return result


# We define this function as _threshold because it takes an argument
# named threshold, which clobbers the recursive reference to the
# function needed for __torch_function__ support
threshold = _threshold

threshold_ = _add_docstr(
    _VF.threshold_,
    r"""
threshold_(input, threshold, value) -> Tensor

In-place version of :func:`~threshold`.
""",
)


def relu(input: Tensor, inplace: bool = False) -> Tensor:
    r"""relu(input, inplace=False) -> Tensor

    Applies the rectified linear unit function element-wise. See
    :class:`~torch.nn.ReLU` for more details.
    """
    if has_torch_function_unary(input):
        return handle_torch_function(relu, (input,), input, inplace=inplace)
    if inplace:
        result = torch.relu_(input)
    else:
        result = torch.relu(input)
    return result


relu_ = _add_docstr(
    torch.relu_,
    r"""
relu_(input) -> Tensor

In-place version of :func:`~relu`.
""",
)


def glu(input: Tensor, dim: int = -1) -> Tensor:
    r"""
    glu(input, dim=-1) -> Tensor

    The gated linear unit. Computes:

    .. math ::
        \text{GLU}(a, b) = a \otimes \sigma(b)

    where `input` is split in half along `dim` to form `a` and `b`, :math:`\sigma`
    is the sigmoid function and :math:`\otimes` is the element-wise product between matrices.

    See `Language Modeling with Gated Convolutional Networks <https://arxiv.org/abs/1612.08083>`_.

    Args:
        input (Tensor): input tensor
        dim (int): dimension on which to split the input. Default: -1
    """
    if has_torch_function_unary(input):
        return handle_torch_function(glu, (input,), input, dim=dim)
    if input.dim() == 0:
        raise RuntimeError("glu does not support scalars because halving size must be even")
    return torch._C._nn.glu(input, dim)


def hardtanh(input: Tensor, min_val: float = -1.0, max_val: float = 1.0, inplace: bool = False) -> Tensor:
    r"""
    hardtanh(input, min_val=-1., max_val=1., inplace=False) -> Tensor

    Applies the HardTanh function element-wise. See :class:`~torch.nn.Hardtanh` for more
    details.
    """
    if has_torch_function_unary(input):
        return handle_torch_function(hardtanh, (input,), input, min_val=min_val, max_val=max_val, inplace=inplace)
    if inplace:
        result = torch._C._nn.hardtanh_(input, min_val, max_val)
    else:
        result = torch._C._nn.hardtanh(input, min_val, max_val)
    return result


hardtanh_ = _add_docstr(
    torch._C._nn.hardtanh_,
    r"""
hardtanh_(input, min_val=-1., max_val=1.) -> Tensor

In-place version of :func:`~hardtanh`.
""",
)


def relu6(input: Tensor, inplace: bool = False) -> Tensor:
    r"""relu6(input, inplace=False) -> Tensor

    Applies the element-wise function :math:`\text{ReLU6}(x) = \min(\max(0,x), 6)`.

    See :class:`~torch.nn.ReLU6` for more details.
    """
    if has_torch_function_unary(input):
        return handle_torch_function(relu6, (input,), input, inplace=inplace)
    if inplace:
        result = torch._C._nn.relu6_(input)
    else:
        result = torch._C._nn.relu6(input)
    return result


def elu(input: Tensor, alpha: float = 1.0, inplace: bool = False) -> Tensor:
    r"""Applies element-wise,
    :math:`\text{ELU}(x) = \max(0,x) + \min(0, \alpha * (\exp(x) - 1))`.

    See :class:`~torch.nn.ELU` for more details.
    """
    if has_torch_function_unary(input):
        return handle_torch_function(elu, (input,), input, alpha=alpha, inplace=inplace)
    if inplace:
        result = torch._C._nn.elu_(input, alpha)
    else:
        result = torch._C._nn.elu(input, alpha)
    return result


elu_ = _add_docstr(
    torch._C._nn.elu_,
    r"""
elu_(input, alpha=1.) -> Tensor

In-place version of :func:`~elu`.
""",
)


def selu(input: Tensor, inplace: bool = False) -> Tensor:
    r"""selu(input, inplace=False) -> Tensor

    Applies element-wise,
    :math:`\text{SELU}(x) = scale * (\max(0,x) + \min(0, \alpha * (\exp(x) - 1)))`,
    with :math:`\alpha=1.6732632423543772848170429916717` and
    :math:`scale=1.0507009873554804934193349852946`.

    See :class:`~torch.nn.SELU` for more details.
    """
    if has_torch_function_unary(input):
        return handle_torch_function(selu, (input,), input, inplace=inplace)
    if inplace:
        result = torch.selu_(input)
    else:
        result = torch.selu(input)
    return result


selu_ = _add_docstr(
    torch.selu_,
    r"""
selu_(input) -> Tensor

In-place version of :func:`~selu`.
""",
)


def celu(input: Tensor, alpha: float = 1.0, inplace: bool = False) -> Tensor:
    r"""celu(input, alpha=1., inplace=False) -> Tensor

    Applies element-wise,
    :math:`\text{CELU}(x) = \max(0,x) + \min(0, \alpha * (\exp(x/\alpha) - 1))`.

    See :class:`~torch.nn.CELU` for more details.
    """
    if has_torch_function_unary(input):
        return handle_torch_function(celu, (input,), input, alpha=alpha, inplace=inplace)
    if inplace:
        result = torch.celu_(input, alpha)
    else:
        result = torch.celu(input, alpha)
    return result


celu_ = _add_docstr(
    torch.celu_,
    r"""
celu_(input, alpha=1.) -> Tensor

In-place version of :func:`~celu`.
""",
)


def leaky_relu(input: Tensor, negative_slope: float = 0.01, inplace: bool = False) -> Tensor:
    r"""
    leaky_relu(input, negative_slope=0.01, inplace=False) -> Tensor

    Applies element-wise,
    :math:`\text{LeakyReLU}(x) = \max(0, x) + \text{negative\_slope} * \min(0, x)`

    See :class:`~torch.nn.LeakyReLU` for more details.
    """
    if has_torch_function_unary(input):
        return handle_torch_function(leaky_relu, (input,), input, negative_slope=negative_slope, inplace=inplace)
    if inplace:
        result = torch._C._nn.leaky_relu_(input, negative_slope)
    else:
        result = torch._C._nn.leaky_relu(input, negative_slope)
    return result


leaky_relu_ = _add_docstr(
    torch._C._nn.leaky_relu_,
    r"""
leaky_relu_(input, negative_slope=0.01) -> Tensor

In-place version of :func:`~leaky_relu`.
""",
)


def prelu(input: Tensor, weight: Tensor) -> Tensor:
    r"""prelu(input, weight) -> Tensor

    Applies element-wise the function
    :math:`\text{PReLU}(x) = \max(0,x) + \text{weight} * \min(0,x)` where weight is a
    learnable parameter.

    See :class:`~torch.nn.PReLU` for more details.
    """
    if has_torch_function_unary(input):
        return handle_torch_function(prelu, (input,), input, weight)
    return torch.prelu(input, weight)


def rrelu(
    input: Tensor, lower: float = 1.0 / 8, upper: float = 1.0 / 3, training: bool = False, inplace: bool = False
) -> Tensor:
    r"""rrelu(input, lower=1./8, upper=1./3, training=False, inplace=False) -> Tensor

    Randomized leaky ReLU.

    See :class:`~torch.nn.RReLU` for more details.
    """
    if has_torch_function_unary(input):
        return handle_torch_function(
            rrelu, (input,), input, lower=lower, upper=upper, training=training, inplace=inplace
        )
    if inplace:
        result = torch.rrelu_(input, lower, upper, training)
    else:
        result = torch.rrelu(input, lower, upper, training)
    return result


rrelu_ = _add_docstr(
    torch.rrelu_,
    r"""
rrelu_(input, lower=1./8, upper=1./3, training=False) -> Tensor

In-place version of :func:`~rrelu`.
""",
)

logsigmoid = _add_docstr(
    torch._C._nn.log_sigmoid,
    r"""
logsigmoid(input) -> Tensor

Applies element-wise :math:`\text{LogSigmoid}(x_i) = \log \left(\frac{1}{1 + \exp(-x_i)}\right)`

See :class:`~torch.nn.LogSigmoid` for more details.
""",
)


def gelu(input):
    r"""gelu(input) -> Tensor

    Applies element-wise the function
    :math:`\text{GELU}(x) = x * \Phi(x)`

    where :math:`\Phi(x)` is the Cumulative Distribution Function for Gaussian Distribution.

    See `Gaussian Error Linear Units (GELUs) <https://arxiv.org/abs/1606.08415>`_.
    """
    if has_torch_function_unary(input):
        return handle_torch_function(gelu, (input,), input)
    return torch._C._nn.gelu(input)


def hardshrink(input: Tensor, lambd: float = 0.5) -> Tensor:
    r"""
    hardshrink(input, lambd=0.5) -> Tensor

    Applies the hard shrinkage function element-wise

    See :class:`~torch.nn.Hardshrink` for more details.
    """
    if has_torch_function_unary(input):
        return handle_torch_function(hardshrink, (input,), input, lambd=lambd)
    return torch.hardshrink(input, lambd)


def tanhshrink(input):
    r"""tanhshrink(input) -> Tensor

    Applies element-wise, :math:`\text{Tanhshrink}(x) = x - \text{Tanh}(x)`

    See :class:`~torch.nn.Tanhshrink` for more details.
    """
    if has_torch_function_unary(input):
        return handle_torch_function(tanhshrink, (input,), input)
    return input - input.tanh()


def softsign(input):
    r"""softsign(input) -> Tensor

    Applies element-wise, the function :math:`\text{SoftSign}(x) = \frac{x}{1 + |x|}`

    See :class:`~torch.nn.Softsign` for more details.
    """
    if has_torch_function_unary(input):
        return handle_torch_function(softsign, (input,), input)
    return input / (input.abs() + 1)


softplus = _add_docstr(
    torch._C._nn.softplus,
    r"""
softplus(input, beta=1, threshold=20) -> Tensor

Applies element-wise, the function :math:`\text{Softplus}(x) = \frac{1}{\beta} * \log(1 + \exp(\beta * x))`.

For numerical stability the implementation reverts to the linear function
when :math:`input \times \beta > threshold`.

See :class:`~torch.nn.Softplus` for more details.
""",
)


def _get_softmax_dim(name: str, ndim: int, stacklevel: int) -> int:
    warnings.warn(
        "Implicit dimension choice for {} has been deprecated. "
        "Change the call to include dim=X as an argument.".format(name),
        stacklevel=stacklevel,
    )
    if ndim == 0 or ndim == 1 or ndim == 3:
        ret = 0
    else:
        ret = 1
    return ret


def softmin(input: Tensor, dim: Optional[int] = None, _stacklevel: int = 3, dtype: Optional[int] = None) -> Tensor:
    r"""Applies a softmin function.

    Note that :math:`\text{Softmin}(x) = \text{Softmax}(-x)`. See softmax definition for mathematical formula.

    See :class:`~torch.nn.Softmin` for more details.

    Args:
        input (Tensor): input
        dim (int): A dimension along which softmin will be computed (so every slice
            along dim will sum to 1).
        dtype (:class:`torch.dtype`, optional): the desired data type of returned tensor.
          If specified, the input tensor is casted to :attr:`dtype` before the operation
          is performed. This is useful for preventing data type overflows. Default: None.
    """
    if has_torch_function_unary(input):
        return handle_torch_function(softmin, (input,), input, dim=dim, _stacklevel=_stacklevel, dtype=dtype)
    if dim is None:
        dim = _get_softmax_dim("softmin", input.dim(), _stacklevel)
    if dtype is None:
        ret = (-input).softmax(dim)
    else:
        ret = (-input).softmax(dim, dtype=dtype)
    return ret


def softmax(input: Tensor, dim: Optional[int] = None, _stacklevel: int = 3, dtype: Optional[int] = None) -> Tensor:
    r"""Applies a softmax function.

    Softmax is defined as:

    :math:`\text{Softmax}(x_{i}) = \frac{\exp(x_i)}{\sum_j \exp(x_j)}`

    It is applied to all slices along dim, and will re-scale them so that the elements
    lie in the range `[0, 1]` and sum to 1.

    See :class:`~torch.nn.Softmax` for more details.

    Args:
        input (Tensor): input
        dim (int): A dimension along which softmax will be computed.
        dtype (:class:`torch.dtype`, optional): the desired data type of returned tensor.
          If specified, the input tensor is casted to :attr:`dtype` before the operation
          is performed. This is useful for preventing data type overflows. Default: None.

    .. note::
        This function doesn't work directly with NLLLoss,
        which expects the Log to be computed between the Softmax and itself.
        Use log_softmax instead (it's faster and has better numerical properties).

    """
    if has_torch_function_unary(input):
        return handle_torch_function(softmax, (input,), input, dim=dim, _stacklevel=_stacklevel, dtype=dtype)
    if dim is None:
        dim = _get_softmax_dim("softmax", input.dim(), _stacklevel)
    if dtype is None:
        ret = input.softmax(dim)
    else:
        ret = input.softmax(dim, dtype=dtype)
    return ret


def gumbel_softmax(logits: Tensor, tau: float = 1, hard: bool = False, eps: float = 1e-10, dim: int = -1) -> Tensor:
    r"""
    Samples from the Gumbel-Softmax distribution (`Link 1`_  `Link 2`_) and optionally discretizes.

    Args:
      logits: `[..., num_features]` unnormalized log probabilities
      tau: non-negative scalar temperature
      hard: if ``True``, the returned samples will be discretized as one-hot vectors,
            but will be differentiated as if it is the soft sample in autograd
      dim (int): A dimension along which softmax will be computed. Default: -1.

    Returns:
      Sampled tensor of same shape as `logits` from the Gumbel-Softmax distribution.
      If ``hard=True``, the returned samples will be one-hot, otherwise they will
      be probability distributions that sum to 1 across `dim`.

    .. note::
      This function is here for legacy reasons, may be removed from nn.Functional in the future.

    .. note::
      The main trick for `hard` is to do  `y_hard - y_soft.detach() + y_soft`

      It achieves two things:
      - makes the output value exactly one-hot
      (since we add then subtract y_soft value)
      - makes the gradient equal to y_soft gradient
      (since we strip all other gradients)

    Examples::
        >>> logits = torch.randn(20, 32)
        >>> # Sample soft categorical using reparametrization trick:
        >>> F.gumbel_softmax(logits, tau=1, hard=False)
        >>> # Sample hard categorical using "Straight-through" trick:
        >>> F.gumbel_softmax(logits, tau=1, hard=True)

    .. _Link 1:
        https://arxiv.org/abs/1611.00712
    .. _Link 2:
        https://arxiv.org/abs/1611.01144
    """
    if has_torch_function_unary(logits):
        return handle_torch_function(gumbel_softmax, (logits,), logits, tau=tau, hard=hard, eps=eps, dim=dim)
    if eps != 1e-10:
        warnings.warn("`eps` parameter is deprecated and has no effect.")

    gumbels = (
        -torch.empty_like(logits, memory_format=torch.legacy_contiguous_format).exponential_().log()
    )  # ~Gumbel(0,1)
    gumbels = (logits + gumbels) / tau  # ~Gumbel(logits,tau)
    y_soft = gumbels.softmax(dim)

    if hard:
        # Straight through.
        index = y_soft.max(dim, keepdim=True)[1]
        y_hard = torch.zeros_like(logits, memory_format=torch.legacy_contiguous_format).scatter_(dim, index, 1.0)
        ret = y_hard - y_soft.detach() + y_soft
    else:
        # Reparametrization trick.
        ret = y_soft
    return ret


def log_softmax(input: Tensor, dim: Optional[int] = None, _stacklevel: int = 3, dtype: Optional[int] = None) -> Tensor:
    r"""Applies a softmax followed by a logarithm.

    While mathematically equivalent to log(softmax(x)), doing these two
    operations separately is slower and numerically unstable. This function
    uses an alternative formulation to compute the output and gradient correctly.

    See :class:`~torch.nn.LogSoftmax` for more details.

    Args:
        input (Tensor): input
        dim (int): A dimension along which log_softmax will be computed.
        dtype (:class:`torch.dtype`, optional): the desired data type of returned tensor.
          If specified, the input tensor is cast to :attr:`dtype` before the operation
          is performed. This is useful for preventing data type overflows. Default: None.
    """
    if has_torch_function_unary(input):
        return handle_torch_function(log_softmax, (input,), input, dim=dim, _stacklevel=_stacklevel, dtype=dtype)
    if dim is None:
        dim = _get_softmax_dim("log_softmax", input.dim(), _stacklevel)
    if dtype is None:
        ret = input.log_softmax(dim)
    else:
        ret = input.log_softmax(dim, dtype=dtype)
    return ret


softshrink = _add_docstr(
    torch._C._nn.softshrink,
    r"""
softshrink(input, lambd=0.5) -> Tensor

Applies the soft shrinkage function elementwise

See :class:`~torch.nn.Softshrink` for more details.
""",
)


def tanh(input):
    r"""tanh(input) -> Tensor

    Applies element-wise,
    :math:`\text{Tanh}(x) = \tanh(x) = \frac{\exp(x) - \exp(-x)}{\exp(x) + \exp(-x)}`

    See :class:`~torch.nn.Tanh` for more details.
    """
    warnings.warn("nn.functional.tanh is deprecated. Use torch.tanh instead.")
    return input.tanh()


def sigmoid(input):
    r"""sigmoid(input) -> Tensor

    Applies the element-wise function :math:`\text{Sigmoid}(x) = \frac{1}{1 + \exp(-x)}`

    See :class:`~torch.nn.Sigmoid` for more details.
    """
    warnings.warn("nn.functional.sigmoid is deprecated. Use torch.sigmoid instead.")
    return input.sigmoid()


def hardsigmoid(input: Tensor, inplace: bool = False) -> Tensor:
    r"""Applies the element-wise function

    .. math::
        \text{Hardsigmoid}(x) = \begin{cases}
            0 & \text{if~} x \le -3, \\
            1 & \text{if~} x \ge +3, \\
            x / 6 + 1 / 2 & \text{otherwise}
        \end{cases}

    Args:
        inplace: If set to ``True``, will do this operation in-place. Default: ``False``

    See :class:`~torch.nn.Hardsigmoid` for more details.
    """
    if has_torch_function_unary(input):
        return handle_torch_function(hardsigmoid, (input,), input, inplace=inplace)
    if inplace:
        return torch._C._nn.hardsigmoid_(input)
    return torch._C._nn.hardsigmoid(input)


def linear(input: Tensor, weight: Tensor, bias: Optional[Tensor] = None) -> Tensor:
    r"""
    Applies a linear transformation to the incoming data: :math:`y = xA^T + b`.

    This operator supports :ref:`TensorFloat32<tf32_on_ampere>`.

    Shape:

        - Input: :math:`(N, *, in\_features)` N is the batch size, `*` means any number of
          additional dimensions
        - Weight: :math:`(out\_features, in\_features)`
        - Bias: :math:`(out\_features)`
        - Output: :math:`(N, *, out\_features)`
    """
    if has_torch_function_variadic(input, weight):
        return handle_torch_function(linear, (input, weight), input, weight, bias=bias)
    return torch._C._nn.linear(input, weight, bias)


def bilinear(input1: Tensor, input2: Tensor, weight: Tensor, bias: Optional[Tensor] = None) -> Tensor:
    r"""
    Applies a bilinear transformation to the incoming data:
    :math:`y = x_1^T A x_2 + b`

    Shape:

        - input1: :math:`(N, *, H_{in1})` where :math:`H_{in1}=\text{in1\_features}`
          and :math:`*` means any number of additional dimensions.
          All but the last dimension of the inputs should be the same.
        - input2: :math:`(N, *, H_{in2})` where :math:`H_{in2}=\text{in2\_features}`
        - weight: :math:`(\text{out\_features}, \text{in1\_features},
          \text{in2\_features})`
        - bias: :math:`(\text{out\_features})`
        - output: :math:`(N, *, H_{out})` where :math:`H_{out}=\text{out\_features}`
          and all but the last dimension are the same shape as the input.
    """
    if has_torch_function_variadic(input1, input2, weight):
        return handle_torch_function(
            bilinear,
            (input1, input2, weight),
            input1, input2, weight,
            bias=bias
        )
    return torch.bilinear(input1, input2, weight, bias)


def silu(input: Tensor, inplace: bool = False) -> Tensor:
    r"""Applies the Sigmoid Linear Unit (SiLU) function, element-wise.
    The SiLU function is also known as the swish function.

    .. math::
        \text{silu}(x) = x * \sigma(x), \text{where } \sigma(x) \text{ is the logistic sigmoid.}

    .. note::
        See `Gaussian Error Linear Units (GELUs) <https://arxiv.org/abs/1606.08415>`_
        where the SiLU (Sigmoid Linear Unit) was originally coined, and see
        `Sigmoid-Weighted Linear Units for Neural Network Function Approximation
        in Reinforcement Learning <https://arxiv.org/abs/1702.03118>`_ and `Swish:
        a Self-Gated Activation Function <https://arxiv.org/abs/1710.05941v1>`_
        where the SiLU was experimented with later.

    See :class:`~torch.nn.SiLU` for more details.
    """
    if has_torch_function_unary(input):
        return handle_torch_function(silu, (input,), input, inplace=inplace)
    if inplace:
        return torch._C._nn.silu_(input)
    return torch._C._nn.silu(input)


def mish(input: Tensor, inplace: bool = False) -> Tensor:
    r"""Applies the Mish function, element-wise.
    Mish: A Self Regularized Non-Monotonic Neural Activation Function.

    .. math::
        \text{Mish}(x) = x * \text{Tanh}(\text{Softplus}(x))

    .. note::
        See `Mish: A Self Regularized Non-Monotonic Neural Activation Function <https://arxiv.org/abs/1908.08681>`_

    See :class:`~torch.nn.Mish` for more details.
    """
    if has_torch_function_unary(input):
        return handle_torch_function(mish, (input,), input, inplace=inplace)
    if inplace:
        return torch._C._nn.mish_(input)
    return torch._C._nn.mish(input)


def hardswish(input: Tensor, inplace: bool = False) -> Tensor:
    r"""Applies the hardswish function, element-wise, as described in the paper:

    `Searching for MobileNetV3`_.

    .. math::
        \text{Hardswish}(x) = \begin{cases}
            0 & \text{if~} x \le -3, \\
            x & \text{if~} x \ge +3, \\
            x \cdot (x + 3) /6 & \text{otherwise}
        \end{cases}

    See :class:`~torch.nn.Hardswish` for more details.

    .. _`Searching for MobileNetV3`:
        https://arxiv.org/abs/1905.02244
    """
    if has_torch_function_unary(input):
        return handle_torch_function(hardswish, (input,), input, inplace=inplace)
    if inplace:
        return torch._C._nn.hardswish_(input)
    return torch._C._nn.hardswish(input)


def _no_grad_embedding_renorm_(weight: Tensor, input: Tensor, max_norm: float, norm_type: float) -> Tensor:
    with torch.no_grad():
        torch.embedding_renorm_(weight, input, max_norm, norm_type)


def embedding(
    input: Tensor,
    weight: Tensor,
    padding_idx: Optional[int] = None,
    max_norm: Optional[float] = None,
    norm_type: float = 2.0,
    scale_grad_by_freq: bool = False,
    sparse: bool = False,
) -> Tensor:
    r"""A simple lookup table that looks up embeddings in a fixed dictionary and size.

    This module is often used to retrieve word embeddings using indices.
    The input to the module is a list of indices, and the embedding matrix,
    and the output is the corresponding word embeddings.

    See :class:`torch.nn.Embedding` for more details.

    Args:
        input (LongTensor): Tensor containing indices into the embedding matrix
        weight (Tensor): The embedding matrix with number of rows equal to the maximum possible index + 1,
            and number of columns equal to the embedding size
        padding_idx (int, optional): If specified, the entries at :attr:`padding_idx` do not contribute to the gradient;
                                     therefore, the embedding vector at :attr:`padding_idx` is not updated during training,
                                     i.e. it remains as a fixed "pad".
        max_norm (float, optional): If given, each embedding vector with norm larger than :attr:`max_norm`
                                    is renormalized to have norm :attr:`max_norm`.
                                    Note: this will modify :attr:`weight` in-place.
        norm_type (float, optional): The p of the p-norm to compute for the :attr:`max_norm` option. Default ``2``.
        scale_grad_by_freq (boolean, optional): If given, this will scale gradients by the inverse of frequency of
                                                the words in the mini-batch. Default ``False``.
        sparse (bool, optional): If ``True``, gradient w.r.t. :attr:`weight` will be a sparse tensor. See Notes under
                                 :class:`torch.nn.Embedding` for more details regarding sparse gradients.

    Shape:
        - Input: LongTensor of arbitrary shape containing the indices to extract
        - Weight: Embedding matrix of floating point type with shape `(V, embedding_dim)`,
          where V = maximum index + 1 and embedding_dim = the embedding size
        - Output: `(*, embedding_dim)`, where `*` is the input shape

    Examples::

        >>> # a batch of 2 samples of 4 indices each
        >>> input = torch.tensor([[1,2,4,5],[4,3,2,9]])
        >>> # an embedding matrix containing 10 tensors of size 3
        >>> embedding_matrix = torch.rand(10, 3)
        >>> F.embedding(input, embedding_matrix)
        tensor([[[ 0.8490,  0.9625,  0.6753],
                 [ 0.9666,  0.7761,  0.6108],
                 [ 0.6246,  0.9751,  0.3618],
                 [ 0.4161,  0.2419,  0.7383]],

                [[ 0.6246,  0.9751,  0.3618],
                 [ 0.0237,  0.7794,  0.0528],
                 [ 0.9666,  0.7761,  0.6108],
                 [ 0.3385,  0.8612,  0.1867]]])

        >>> # example with padding_idx
        >>> weights = torch.rand(10, 3)
        >>> weights[0, :].zero_()
        >>> embedding_matrix = weights
        >>> input = torch.tensor([[0,2,0,5]])
        >>> F.embedding(input, embedding_matrix, padding_idx=0)
        tensor([[[ 0.0000,  0.0000,  0.0000],
                 [ 0.5609,  0.5384,  0.8720],
                 [ 0.0000,  0.0000,  0.0000],
                 [ 0.6262,  0.2438,  0.7471]]])
    """

    if has_torch_function_variadic(input, weight):
        return handle_torch_function(
            embedding, (input, weight),
            input, weight, padding_idx, max_norm, norm_type,
            scale_grad_by_freq, sparse
        )
    if padding_idx is not None:
        if padding_idx > 0:
            assert padding_idx < weight.size(0), "Padding_idx must be within num_embeddings"
        elif padding_idx < 0:
            assert padding_idx >= -weight.size(0), "Padding_idx must be within num_embeddings"
            padding_idx = weight.size(0) + padding_idx
    else:
        padding_idx = -1
    if max_norm is not None:
        # Note [embedding_renorm contiguous]
        # `embedding_renorm_` will call .contiguous() on input anyways, so we
        # call it here and take advantage of the improved locality in the
        # `embedding` call below too.
        input = input.contiguous()
        # Note [embedding_renorm set_grad_enabled]
        # XXX: equivalent to
        # with torch.no_grad():
        #   torch.embedding_renorm_
        # remove once script supports set_grad_enabled
        _no_grad_embedding_renorm_(weight, input, max_norm, norm_type)
    return torch.embedding(weight, input, padding_idx, scale_grad_by_freq, sparse)


def embedding_bag(
    input: Tensor,
    weight: Tensor,
    offsets: Optional[Tensor] = None,
    max_norm: Optional[float] = None,
    norm_type: float = 2,
    scale_grad_by_freq: bool = False,
    mode: str = "mean",
    sparse: bool = False,
    per_sample_weights: Optional[Tensor] = None,
    include_last_offset: bool = False,
    padding_idx: Optional[int] = None,
) -> Tensor:
    r"""Computes sums, means or maxes of `bags` of embeddings, without instantiating the
    intermediate embeddings.

    See :class:`torch.nn.EmbeddingBag` for more details.

    Note:
        {backward_reproducibility_note}

    Args:
        input (LongTensor): Tensor containing bags of indices into the embedding matrix
        weight (Tensor): The embedding matrix with number of rows equal to the maximum possible index + 1,
            and number of columns equal to the embedding size
        offsets (LongTensor, optional): Only used when :attr:`input` is 1D. :attr:`offsets` determines
                             the starting index position of each bag (sequence) in :attr:`input`.
        max_norm (float, optional): If given, each embedding vector with norm larger than :attr:`max_norm`
                                    is renormalized to have norm :attr:`max_norm`.
                                    Note: this will modify :attr:`weight` in-place.
        norm_type (float, optional): The ``p`` in the ``p``-norm to compute for the :attr:`max_norm` option.
                                     Default ``2``.
        scale_grad_by_freq (boolean, optional): if given, this will scale gradients by the inverse of frequency of
                                                the words in the mini-batch. Default ``False``.
                                                Note: this option is not supported when ``mode="max"``.
        mode (string, optional): ``"sum"``, ``"mean"`` or ``"max"``. Specifies the way to reduce the bag.
                                 Default: ``"mean"``
        sparse (bool, optional): if ``True``, gradient w.r.t. :attr:`weight` will be a sparse tensor. See Notes under
                                 :class:`torch.nn.Embedding` for more details regarding sparse gradients.
                                 Note: this option is not supported when ``mode="max"``.
        per_sample_weights (Tensor, optional): a tensor of float / double weights, or None
            to indicate all weights should be taken to be 1. If specified, :attr:`per_sample_weights`
            must have exactly the same shape as input and is treated as having the same
            :attr:`offsets`, if those are not None.

        include_last_offset (bool, optional): if ``True``, the size of offsets is equal to the number of bags + 1.
            The last element is the size of the input, or the ending index position of the last bag (sequence).

        padding_idx (int, optional): If specified, the entries at :attr:`padding_idx` do not contribute to the
                                     gradient; therefore, the embedding vector at :attr:`padding_idx` is not updated
                                     during training, i.e. it remains as a fixed "pad". Note that the embedding
                                     vector at :attr:`padding_idx` is excluded from the reduction.

    Shape:
        - :attr:`input` (LongTensor) and :attr:`offsets` (LongTensor, optional)

          - If :attr:`input` is 2D of shape `(B, N)`, it will be treated as ``B`` bags (sequences)
            each of fixed length ``N``, and this will return ``B`` values aggregated in a way
            depending on the :attr:`mode`. :attr:`offsets` is ignored and required to be ``None`` in this case.

          - If :attr:`input` is 1D of shape `(N)`, it will be treated as a concatenation of
            multiple bags (sequences). :attr:`offsets` is required to be a 1D tensor containing
            the starting index positions of each bag in :attr:`input`. Therefore, for :attr:`offsets`
            of shape `(B)`, :attr:`input` will be viewed as having ``B`` bags.
            Empty bags (i.e., having 0-length) will have returned vectors filled by zeros.

        - :attr:`weight` (Tensor): the learnable weights of the module of shape `(num_embeddings, embedding_dim)`

        - :attr:`per_sample_weights` (Tensor, optional). Has the same shape as :attr:`input`.

        - :attr:`output`: aggregated embedding values of shape `(B, embedding_dim)`

    Examples::

        >>> # an Embedding module containing 10 tensors of size 3
        >>> embedding_matrix = torch.rand(10, 3)
        >>> # a batch of 2 samples of 4 indices each
        >>> input = torch.tensor([1,2,4,5,4,3,2,9])
        >>> offsets = torch.tensor([0,4])
        >>> F.embedding_bag(input, embedding_matrix, offsets)
        tensor([[ 0.3397,  0.3552,  0.5545],
                [ 0.5893,  0.4386,  0.5882]])

        >>> # example with padding_idx
        >>> embedding_matrix = torch.rand(10, 3)
        >>> input = torch.tensor([2, 2, 2, 2, 4, 3, 2, 9])
        >>> offsets = torch.tensor([0,4])
        >>> F.embedding_bag(input, embedding_matrix, offsets, padding_idx=2, mode='sum')
        tensor([[ 0.0000,  0.0000,  0.0000],
                [-0.7082,  3.2145, -2.6251]])
    """
    if has_torch_function_variadic(input, weight):
        return handle_torch_function(
            embedding_bag,
            (input, weight),
            input,
            weight,
            offsets=offsets,
            max_norm=max_norm,
            norm_type=norm_type,
            scale_grad_by_freq=scale_grad_by_freq,
            mode=mode,
            sparse=sparse,
            per_sample_weights=per_sample_weights,
            include_last_offset=include_last_offset,
            padding_idx=padding_idx,
        )
    # Check for backward compatibility.
    # Used to be embedding_bag(weight, input, ...)
    # Now is     embedding_bag(input, weight, ...)
    if weight.dtype == torch.long and input.is_floating_point():
        warnings.warn(
            "Argument order of nn.functional.embedding_bag was changed. "
            "Usage `embedding_bag(weight, input, ...)` is deprecated, "
            "and should now be `embedding_bag(input, weight, ...)`."
        )
        weight, input = input, weight

    if per_sample_weights is not None and input.size() != per_sample_weights.size():
        raise ValueError(
            "embedding_bag: If per_sample_weights ({}) is not None, "
            "then it must have the same shape as the input ({})".format(per_sample_weights.shape, input.shape)
        )

    if input.dim() == 2:
        if offsets is not None:
            type_str = "<unknown>"
            # TODO: Remove this once script supports type() calls
            if not torch.jit.is_scripting():
                type_str = str(type(offsets))
            raise ValueError(
                "if input is 2D, then offsets has to be None"
                ", as input is treated is a mini-batch of"
                " fixed length sequences. However, found "
                "offsets of type {}".format(type_str)
            )
        offsets = torch.arange(0, input.numel(), input.size(1), dtype=input.dtype, device=input.device)

        input = input.reshape(-1)
        if per_sample_weights is not None:
            per_sample_weights = per_sample_weights.reshape(-1)
    elif input.dim() == 1:
        if offsets is None:
            raise ValueError("offsets has to be a 1D Tensor but got None")
        if offsets.dim() != 1:
            raise ValueError("offsets has to be a 1D Tensor")
    else:
        raise ValueError("input has to be 1D or 2D Tensor," " but got Tensor of dimension {}".format(input.dim()))
    if mode == "sum":
        mode_enum = 0
    elif mode == "mean":
        mode_enum = 1
    elif mode == "max":
        mode_enum = 2

        if scale_grad_by_freq:
            raise ValueError("max mode does not support scaling the gradient by the frequency")

        if sparse:
            raise ValueError("max mode does not support sparse weights")

    else:
        raise ValueError("mode has to be one of sum, mean or max")

    if max_norm is not None:
        # XXX: equivalent to
        # with torch.no_grad():
        #   torch.nembedding_renorm_
        # remove once script supports set_grad_enabled
        _no_grad_embedding_renorm_(weight, input, max_norm, norm_type)

    if per_sample_weights is not None and mode != "sum":
        raise NotImplementedError(
            "embedding_bag: per_sample_weights was not None. "
            "per_sample_weights is only supported for mode='sum' "
            "(got mode='{}'). Please open a feature request on GitHub.".format(mode)
        )

    ret, _, _, _ = torch.embedding_bag(
        weight, input, offsets, scale_grad_by_freq, mode_enum, sparse, per_sample_weights, include_last_offset, padding_idx
    )
    return ret


embedding_bag.__doc__ = embedding_bag.__doc__.format(**reproducibility_notes)


def _verify_batch_size(size: List[int]) -> None:
    # XXX: JIT script does not support the reduce from functools, and mul op is a
    # builtin, which cannot be used as a value to a func yet, so rewrite this size
    # check to a simple equivalent for loop
    #
    # TODO: make use of reduce like below when JIT is ready with the missing features:
    # from operator import mul
    # from functools import reduce
    #
    #   if reduce(mul, size[2:], size[0]) == 1
    size_prods = size[0]
    for i in range(len(size) - 2):
        size_prods *= size[i + 2]
    if size_prods == 1:
        raise ValueError("Expected more than 1 value per channel when training, got input size {}".format(size))


def batch_norm(
    input: Tensor,
    running_mean: Optional[Tensor],
    running_var: Optional[Tensor],
    weight: Optional[Tensor] = None,
    bias: Optional[Tensor] = None,
    training: bool = False,
    momentum: float = 0.1,
    eps: float = 1e-5,
) -> Tensor:
    r"""Applies Batch Normalization for each channel across a batch of data.

    See :class:`~torch.nn.BatchNorm1d`, :class:`~torch.nn.BatchNorm2d`,
    :class:`~torch.nn.BatchNorm3d` for details.
    """
    if has_torch_function_unary(input):
        return handle_torch_function(
            batch_norm,
            (input,),
            input,
            running_mean,
            running_var,
            weight=weight,
            bias=bias,
            training=training,
            momentum=momentum,
            eps=eps,
        )
    if training:
        _verify_batch_size(input.size())

    return torch.batch_norm(
        input, weight, bias, running_mean, running_var, training, momentum, eps, torch.backends.cudnn.enabled
    )


def _verify_spatial_size(size: List[int]) -> None:
    # Verify that there is > 1 spatial element for instance norm calculation.
    size_prods = 1
    for i in range(2, len(size)):
        size_prods *= size[i]
    if size_prods == 1:
        raise ValueError("Expected more than 1 spatial element when training, got input size {}".format(size))


def instance_norm(
    input: Tensor,
    running_mean: Optional[Tensor] = None,
    running_var: Optional[Tensor] = None,
    weight: Optional[Tensor] = None,
    bias: Optional[Tensor] = None,
    use_input_stats: bool = True,
    momentum: float = 0.1,
    eps: float = 1e-5,
) -> Tensor:
    r"""Applies Instance Normalization for each channel in each data sample in a
    batch.

    See :class:`~torch.nn.InstanceNorm1d`, :class:`~torch.nn.InstanceNorm2d`,
    :class:`~torch.nn.InstanceNorm3d` for details.
    """
    if has_torch_function_unary(input):
        return handle_torch_function(
            instance_norm,
            (input,),
            input,
            running_mean=running_mean,
            running_var=running_var,
            weight=weight,
            bias=bias,
            use_input_stats=use_input_stats,
            momentum=momentum,
            eps=eps,
        )
    if use_input_stats:
        _verify_spatial_size(input.size())
    return torch.instance_norm(
        input, weight, bias, running_mean, running_var, use_input_stats, momentum, eps, torch.backends.cudnn.enabled
    )


def layer_norm(
    input: Tensor,
    normalized_shape: List[int],
    weight: Optional[Tensor] = None,
    bias: Optional[Tensor] = None,
    eps: float = 1e-5,
) -> Tensor:
    r"""Applies Layer Normalization for last certain number of dimensions.

    See :class:`~torch.nn.LayerNorm` for details.
    """
    if has_torch_function_unary(input):
        return handle_torch_function(
            layer_norm, (input,), input, normalized_shape, weight=weight, bias=bias, eps=eps
        )
    return torch.layer_norm(input, normalized_shape, weight, bias, eps, torch.backends.cudnn.enabled)


def group_norm(
    input: Tensor, num_groups: int, weight: Optional[Tensor] = None, bias: Optional[Tensor] = None, eps: float = 1e-5
) -> Tensor:
    r"""Applies Group Normalization for last certain number of dimensions.

    See :class:`~torch.nn.GroupNorm` for details.
    """
    if has_torch_function_unary(input):
        return handle_torch_function(group_norm, (input,), input, num_groups, weight=weight, bias=bias, eps=eps)
    _verify_batch_size([input.size(0) * input.size(1) // num_groups, num_groups] + list(input.size()[2:]))
    return torch.group_norm(input, num_groups, weight, bias, eps, torch.backends.cudnn.enabled)


def local_response_norm(input: Tensor, size: int, alpha: float = 1e-4, beta: float = 0.75, k: float = 1.0) -> Tensor:
    r"""Applies local response normalization over an input signal composed of
    several input planes, where channels occupy the second dimension.
    Applies normalization across channels.

    See :class:`~torch.nn.LocalResponseNorm` for details.
    """
    if has_torch_function_unary(input):
        return handle_torch_function(local_response_norm, (input,), input, size, alpha=alpha, beta=beta, k=k)
    dim = input.dim()
    if dim < 3:
        raise ValueError(
            "Expected 3D or higher dimensionality \
                         input (got {} dimensions)".format(
                dim
            )
        )
    div = input.mul(input).unsqueeze(1)
    if dim == 3:
        div = pad(div, (0, 0, size // 2, (size - 1) // 2))
        div = avg_pool2d(div, (size, 1), stride=1).squeeze(1)
    else:
        sizes = input.size()
        div = div.view(sizes[0], 1, sizes[1], sizes[2], -1)
        div = pad(div, (0, 0, 0, 0, size // 2, (size - 1) // 2))
        div = avg_pool3d(div, (size, 1, 1), stride=1).squeeze(1)
        div = div.view(sizes)
    div = div.mul(alpha).add(k).pow(beta)
    return input / div


# loss


def ctc_loss(
    log_probs: Tensor,
    targets: Tensor,
    input_lengths: Tensor,
    target_lengths: Tensor,
    blank: int = 0,
    reduction: str = "mean",
    zero_infinity: bool = False,
) -> Tensor:
    r"""The Connectionist Temporal Classification loss.

    See :class:`~torch.nn.CTCLoss` for details.

    Note:
        {cudnn_reproducibility_note}

    Note:
        {backward_reproducibility_note}

    Args:
        log_probs: :math:`(T, N, C)` where `C = number of characters in alphabet including blank`,
            `T = input length`, and `N = batch size`.
            The logarithmized probabilities of the outputs
            (e.g. obtained with :func:`torch.nn.functional.log_softmax`).
        targets: :math:`(N, S)` or `(sum(target_lengths))`.
            Targets cannot be blank. In the second form, the targets are assumed to be concatenated.
        input_lengths: :math:`(N)`.
            Lengths of the inputs (must each be :math:`\leq T`)
        target_lengths: :math:`(N)`.
            Lengths of the targets
        blank (int, optional):
            Blank label. Default :math:`0`.
        reduction (string, optional): Specifies the reduction to apply to the output:
            ``'none'`` | ``'mean'`` | ``'sum'``. ``'none'``: no reduction will be applied,
            ``'mean'``: the output losses will be divided by the target lengths and
            then the mean over the batch is taken, ``'sum'``: the output will be
            summed. Default: ``'mean'``
        zero_infinity (bool, optional):
            Whether to zero infinite losses and the associated gradients.
            Default: ``False``
            Infinite losses mainly occur when the inputs are too short
            to be aligned to the targets.

    Example::

        >>> log_probs = torch.randn(50, 16, 20).log_softmax(2).detach().requires_grad_()
        >>> targets = torch.randint(1, 20, (16, 30), dtype=torch.long)
        >>> input_lengths = torch.full((16,), 50, dtype=torch.long)
        >>> target_lengths = torch.randint(10,30,(16,), dtype=torch.long)
        >>> loss = F.ctc_loss(log_probs, targets, input_lengths, target_lengths)
        >>> loss.backward()
    """
    if has_torch_function_variadic(log_probs, targets, input_lengths, target_lengths):
        return handle_torch_function(
            ctc_loss,
            (log_probs, targets, input_lengths, target_lengths),
            log_probs, targets, input_lengths, target_lengths,
            blank=blank, reduction=reduction, zero_infinity=zero_infinity
        )
    return torch.ctc_loss(
        log_probs, targets, input_lengths, target_lengths, blank, _Reduction.get_enum(reduction), zero_infinity
    )


ctc_loss.__doc__ = ctc_loss.__doc__.format(**reproducibility_notes)


def nll_loss(
    input: Tensor,
    target: Tensor,
    weight: Optional[Tensor] = None,
    size_average: Optional[bool] = None,
    ignore_index: int = -100,
    reduce: Optional[bool] = None,
    reduction: str = "mean",
) -> Tensor:
    r"""The negative log likelihood loss.

    See :class:`~torch.nn.NLLLoss` for details.

    Args:
        input: :math:`(N, C)` where `C = number of classes` or :math:`(N, C, H, W)`
            in case of 2D Loss, or :math:`(N, C, d_1, d_2, ..., d_K)` where :math:`K \geq 1`
            in the case of K-dimensional loss. `input` is expected to be log-probabilities.
        target: :math:`(N)` where each value is :math:`0 \leq \text{targets}[i] \leq C-1`,
            or :math:`(N, d_1, d_2, ..., d_K)` where :math:`K \geq 1` for
            K-dimensional loss.
        weight (Tensor, optional): a manual rescaling weight given to each
            class. If given, has to be a Tensor of size `C`
        size_average (bool, optional): Deprecated (see :attr:`reduction`). By default,
            the losses are averaged over each loss element in the batch. Note that for
            some losses, there multiple elements per sample. If the field :attr:`size_average`
            is set to ``False``, the losses are instead summed for each minibatch. Ignored
            when reduce is ``False``. Default: ``True``
        ignore_index (int, optional): Specifies a target value that is ignored
            and does not contribute to the input gradient. When :attr:`size_average` is
            ``True``, the loss is averaged over non-ignored targets. Default: -100
        reduce (bool, optional): Deprecated (see :attr:`reduction`). By default, the
            losses are averaged or summed over observations for each minibatch depending
            on :attr:`size_average`. When :attr:`reduce` is ``False``, returns a loss per
            batch element instead and ignores :attr:`size_average`. Default: ``True``
        reduction (string, optional): Specifies the reduction to apply to the output:
            ``'none'`` | ``'mean'`` | ``'sum'``. ``'none'``: no reduction will be applied,
            ``'mean'``: the sum of the output will be divided by the number of
            elements in the output, ``'sum'``: the output will be summed. Note: :attr:`size_average`
            and :attr:`reduce` are in the process of being deprecated, and in the meantime,
            specifying either of those two args will override :attr:`reduction`. Default: ``'mean'``

    Example::

        >>> # input is of size N x C = 3 x 5
        >>> input = torch.randn(3, 5, requires_grad=True)
        >>> # each element in target has to have 0 <= value < C
        >>> target = torch.tensor([1, 0, 4])
        >>> output = F.nll_loss(F.log_softmax(input), target)
        >>> output.backward()
    """
    if has_torch_function_variadic(input, target):
        return handle_torch_function(
            nll_loss,
            (input, target),
            input,
            target,
            weight=weight,
            size_average=size_average,
            ignore_index=ignore_index,
            reduce=reduce,
            reduction=reduction,
        )
    if size_average is not None or reduce is not None:
        reduction = _Reduction.legacy_get_string(size_average, reduce)
    return torch._C._nn.nll_loss_nd(input, target, weight, _Reduction.get_enum(reduction), ignore_index)


def poisson_nll_loss(
    input: Tensor,
    target: Tensor,
    log_input: bool = True,
    full: bool = False,
    size_average: Optional[bool] = None,
    eps: float = 1e-8,
    reduce: Optional[bool] = None,
    reduction: str = "mean",
) -> Tensor:
    r"""Poisson negative log likelihood loss.

    See :class:`~torch.nn.PoissonNLLLoss` for details.

    Args:
        input: expectation of underlying Poisson distribution.
        target: random sample :math:`target \sim \text{Poisson}(input)`.
        log_input: if ``True`` the loss is computed as
            :math:`\exp(\text{input}) - \text{target} * \text{input}`, if ``False`` then loss is
            :math:`\text{input} - \text{target} * \log(\text{input}+\text{eps})`. Default: ``True``
        full: whether to compute full loss, i. e. to add the Stirling
            approximation term. Default: ``False``
            :math:`\text{target} * \log(\text{target}) - \text{target} + 0.5 * \log(2 * \pi * \text{target})`.
        size_average (bool, optional): Deprecated (see :attr:`reduction`). By default,
            the losses are averaged over each loss element in the batch. Note that for
            some losses, there multiple elements per sample. If the field :attr:`size_average`
            is set to ``False``, the losses are instead summed for each minibatch. Ignored
            when reduce is ``False``. Default: ``True``
        eps (float, optional): Small value to avoid evaluation of :math:`\log(0)` when
            :attr:`log_input`\ =\ ``False``. Default: 1e-8
        reduce (bool, optional): Deprecated (see :attr:`reduction`). By default, the
            losses are averaged or summed over observations for each minibatch depending
            on :attr:`size_average`. When :attr:`reduce` is ``False``, returns a loss per
            batch element instead and ignores :attr:`size_average`. Default: ``True``
        reduction (string, optional): Specifies the reduction to apply to the output:
            ``'none'`` | ``'mean'`` | ``'sum'``. ``'none'``: no reduction will be applied,
            ``'mean'``: the sum of the output will be divided by the number of
            elements in the output, ``'sum'``: the output will be summed. Note: :attr:`size_average`
            and :attr:`reduce` are in the process of being deprecated, and in the meantime,
            specifying either of those two args will override :attr:`reduction`. Default: ``'mean'``

    """
    if has_torch_function_variadic(input, target):
        return handle_torch_function(
            poisson_nll_loss,
            (input, target),
            input,
            target,
            log_input=log_input,
            full=full,
            size_average=size_average,
            eps=eps,
            reduce=reduce,
            reduction=reduction,
        )
    if size_average is not None or reduce is not None:
        reduction = _Reduction.legacy_get_string(size_average, reduce)
    if reduction != "none" and reduction != "mean" and reduction != "sum":
        ret = input
        raise ValueError(reduction + " is not valid")

    ret = torch.poisson_nll_loss(input, target, log_input, full, eps, _Reduction.get_enum(reduction))
    return ret


def gaussian_nll_loss(
    input: Tensor,
    target: Tensor,
    var: Tensor,
    full: bool = False,
    eps: float = 1e-6,
    reduction: str = "mean",
) -> Tensor:
    r"""Gaussian negative log likelihood loss.

    See :class:`~torch.nn.GaussianNLLLoss` for details.

    Args:
        input: expectation of the Gaussian distribution.
        target: sample from the Gaussian distribution.
        var: tensor of positive variance(s), one for each of the expectations
            in the input (heteroscedastic), or a single one (homoscedastic).
        full (bool, optional): include the constant term in the loss calculation. Default: ``False``.
        eps (float, optional): value added to var, for stability. Default: 1e-6.
        reduction (string, optional): specifies the reduction to apply to the output:
            ``'none'`` | ``'mean'`` | ``'sum'``. ``'none'``: no reduction will be applied,
            ``'mean'``: the output is the average of all batch member losses,
            ``'sum'``: the output is the sum of all batch member losses.
            Default: ``'mean'``.
    """
    if has_torch_function_variadic(input, target, var):
        return handle_torch_function(
            gaussian_nll_loss,
            (input, target, var),
            input,
            target,
            var,
            full=full,
            eps=eps,
            reduction=reduction,
        )

    # Check var size
    # If var.size == input.size, the case is heteroscedastic and no further checks are needed.
    # Otherwise:
    if var.size() != input.size():

        # If var is one dimension short of input, but the sizes match otherwise, then this is a homoscedastic case.
        # e.g. input.size = (10, 2, 3), var.size = (10, 2)
        # -> unsqueeze var so that var.shape = (10, 2, 1)
        # this is done so that broadcasting can happen in the loss calculation
        if input.size()[:-1] == var.size():
            var = torch.unsqueeze(var, -1)

        # This checks if the sizes match up to the final dimension, and the final dimension of var is of size 1.
        # This is also a homoscedastic case.
        # e.g. input.size = (10, 2, 3), var.size = (10, 2, 1)
        elif input.size()[:-1] == var.size()[:-1] and var.size(-1) == 1:  # Heteroscedastic case
            pass

        # If none of the above pass, then the size of var is incorrect.
        else:
            raise ValueError("var is of incorrect size")

    # Check validity of reduction mode
    if reduction != 'none' and reduction != 'mean' and reduction != 'sum':
        raise ValueError(reduction + " is not valid")

    # Entries of var must be non-negative
    if torch.any(var < 0):
        raise ValueError("var has negative entry/entries")

    # Clamp for stability
    var = var.clone()
    with torch.no_grad():
        var.clamp_(min=eps)

    # Calculate the loss
    loss = 0.5 * (torch.log(var) + (input - target)**2 / var)
    if full:
        loss += 0.5 * math.log(2 * math.pi)

    if reduction == 'mean':
        return loss.mean()
    elif reduction == 'sum':
        return loss.sum()
    else:
        return loss


def kl_div(
    input: Tensor,
    target: Tensor,
    size_average: Optional[bool] = None,
    reduce: Optional[bool] = None,
    reduction: str = "mean",
    log_target: bool = False,
) -> Tensor:
    r"""The `Kullback-Leibler divergence Loss
    <https://en.wikipedia.org/wiki/Kullback-Leibler_divergence>`__

    See :class:`~torch.nn.KLDivLoss` for details.

    Args:
        input: Tensor of arbitrary shape in log-probabilities.
        target: Tensor of the same shape as input. See :attr:`log_target` for
            the target's interpretation.
        size_average (bool, optional): Deprecated (see :attr:`reduction`). By default,
            the losses are averaged over each loss element in the batch. Note that for
            some losses, there multiple elements per sample. If the field :attr:`size_average`
            is set to ``False``, the losses are instead summed for each minibatch. Ignored
            when reduce is ``False``. Default: ``True``
        reduce (bool, optional): Deprecated (see :attr:`reduction`). By default, the
            losses are averaged or summed over observations for each minibatch depending
            on :attr:`size_average`. When :attr:`reduce` is ``False``, returns a loss per
            batch element instead and ignores :attr:`size_average`. Default: ``True``
        reduction (string, optional): Specifies the reduction to apply to the output:
            ``'none'`` | ``'batchmean'`` | ``'sum'`` | ``'mean'``.
            ``'none'``: no reduction will be applied
            ``'batchmean'``: the sum of the output will be divided by the batchsize
            ``'sum'``: the output will be summed
            ``'mean'``: the output will be divided by the number of elements in the output
            Default: ``'mean'``
        log_target (bool): A flag indicating whether ``target`` is passed in the log space.
            It is recommended to pass certain distributions (like ``softmax``)
            in the log space to avoid numerical issues caused by explicit ``log``.
            Default: ``False``

    .. note::
        :attr:`size_average` and :attr:`reduce` are in the process of being deprecated,
        and in the meantime, specifying either of those two args will override :attr:`reduction`.

    .. note::
        :attr:`reduction` = ``'mean'`` doesn't return the true kl divergence value, please use
        :attr:`reduction` = ``'batchmean'`` which aligns with KL math definition.
        In the next major release, ``'mean'`` will be changed to be the same as 'batchmean'.
    """
    if has_torch_function_variadic(input, target):
        return handle_torch_function(
            kl_div,
            (input, target),
            input,
            target,
            size_average=size_average,
            reduce=reduce,
            reduction=reduction,
            log_target=log_target,
        )
    if size_average is not None or reduce is not None:
        reduction_enum = _Reduction.legacy_get_enum(size_average, reduce)
    else:
        if reduction == "mean":
            warnings.warn(
                "reduction: 'mean' divides the total loss by both the batch size and the support size."
                "'batchmean' divides only by the batch size, and aligns with the KL div math definition."
                "'mean' will be changed to behave the same as 'batchmean' in the next major release."
            )

        # special case for batchmean
        if reduction == "batchmean":
            reduction_enum = _Reduction.get_enum("sum")
        else:
            reduction_enum = _Reduction.get_enum(reduction)

    reduced = torch.kl_div(input, target, reduction_enum, log_target=log_target)

    if reduction == "batchmean" and input.dim() != 0:
        reduced = reduced / input.size()[0]

    return reduced


def cross_entropy(
    input: Tensor,
    target: Tensor,
    weight: Optional[Tensor] = None,
    size_average: Optional[bool] = None,
    ignore_index: int = -100,
    reduce: Optional[bool] = None,
    reduction: str = "mean",
) -> Tensor:
    r"""This criterion combines `log_softmax` and `nll_loss` in a single
    function.

    See :class:`~torch.nn.CrossEntropyLoss` for details.

    Args:
        input (Tensor) : :math:`(N, C)` where `C = number of classes` or :math:`(N, C, H, W)`
            in case of 2D Loss, or :math:`(N, C, d_1, d_2, ..., d_K)` where :math:`K \geq 1`
            in the case of K-dimensional loss. `input` is expected to contain unnormalized scores
            (often referred to as logits).
        target (Tensor) : :math:`(N)` where each value is :math:`0 \leq \text{targets}[i] \leq C-1`,
            or :math:`(N, d_1, d_2, ..., d_K)` where :math:`K \geq 1` for
            K-dimensional loss.
        weight (Tensor, optional): a manual rescaling weight given to each
            class. If given, has to be a Tensor of size `C`
        size_average (bool, optional): Deprecated (see :attr:`reduction`). By default,
            the losses are averaged over each loss element in the batch. Note that for
            some losses, there multiple elements per sample. If the field :attr:`size_average`
            is set to ``False``, the losses are instead summed for each minibatch. Ignored
            when reduce is ``False``. Default: ``True``
        ignore_index (int, optional): Specifies a target value that is ignored
            and does not contribute to the input gradient. When :attr:`size_average` is
            ``True``, the loss is averaged over non-ignored targets. Default: -100
        reduce (bool, optional): Deprecated (see :attr:`reduction`). By default, the
            losses are averaged or summed over observations for each minibatch depending
            on :attr:`size_average`. When :attr:`reduce` is ``False``, returns a loss per
            batch element instead and ignores :attr:`size_average`. Default: ``True``
        reduction (string, optional): Specifies the reduction to apply to the output:
            ``'none'`` | ``'mean'`` | ``'sum'``. ``'none'``: no reduction will be applied,
            ``'mean'``: the sum of the output will be divided by the number of
            elements in the output, ``'sum'``: the output will be summed. Note: :attr:`size_average`
            and :attr:`reduce` are in the process of being deprecated, and in the meantime,
            specifying either of those two args will override :attr:`reduction`. Default: ``'mean'``

    Examples::

        >>> input = torch.randn(3, 5, requires_grad=True)
        >>> target = torch.randint(5, (3,), dtype=torch.int64)
        >>> loss = F.cross_entropy(input, target)
        >>> loss.backward()
    """
    if has_torch_function_variadic(input, target):
        return handle_torch_function(
            cross_entropy,
            (input, target),
            input,
            target,
            weight=weight,
            size_average=size_average,
            ignore_index=ignore_index,
            reduce=reduce,
            reduction=reduction,
        )
    if size_average is not None or reduce is not None:
        reduction = _Reduction.legacy_get_string(size_average, reduce)
    return torch._C._nn.cross_entropy_loss(input, target, weight, _Reduction.get_enum(reduction), ignore_index)


def binary_cross_entropy(
    input: Tensor,
    target: Tensor,
    weight: Optional[Tensor] = None,
    size_average: Optional[bool] = None,
    reduce: Optional[bool] = None,
    reduction: str = "mean",
) -> Tensor:
    r"""Function that measures the Binary Cross Entropy between the target and input
    probabilities.

    See :class:`~torch.nn.BCELoss` for details.

    Args:
        input: Tensor of arbitrary shape as probabilities.
        target: Tensor of the same shape as input with values between 0 and 1.
        weight (Tensor, optional): a manual rescaling weight
                if provided it's repeated to match input tensor shape
        size_average (bool, optional): Deprecated (see :attr:`reduction`). By default,
            the losses are averaged over each loss element in the batch. Note that for
            some losses, there multiple elements per sample. If the field :attr:`size_average`
            is set to ``False``, the losses are instead summed for each minibatch. Ignored
            when reduce is ``False``. Default: ``True``
        reduce (bool, optional): Deprecated (see :attr:`reduction`). By default, the
            losses are averaged or summed over observations for each minibatch depending
            on :attr:`size_average`. When :attr:`reduce` is ``False``, returns a loss per
            batch element instead and ignores :attr:`size_average`. Default: ``True``
        reduction (string, optional): Specifies the reduction to apply to the output:
            ``'none'`` | ``'mean'`` | ``'sum'``. ``'none'``: no reduction will be applied,
            ``'mean'``: the sum of the output will be divided by the number of
            elements in the output, ``'sum'``: the output will be summed. Note: :attr:`size_average`
            and :attr:`reduce` are in the process of being deprecated, and in the meantime,
            specifying either of those two args will override :attr:`reduction`. Default: ``'mean'``

    Examples::

        >>> input = torch.randn((3, 2), requires_grad=True)
        >>> target = torch.rand((3, 2), requires_grad=False)
        >>> loss = F.binary_cross_entropy(F.sigmoid(input), target)
        >>> loss.backward()
    """
    if has_torch_function_variadic(input, target):
        return handle_torch_function(
            binary_cross_entropy,
            (input, target),
            input,
            target,
            weight=weight,
            size_average=size_average,
            reduce=reduce,
            reduction=reduction,
        )
    if size_average is not None or reduce is not None:
        reduction_enum = _Reduction.legacy_get_enum(size_average, reduce)
    else:
        reduction_enum = _Reduction.get_enum(reduction)
    if target.size() != input.size():
        raise ValueError(
            "Using a target size ({}) that is different to the input size ({}) is deprecated. "
            "Please ensure they have the same size.".format(target.size(), input.size())
        )

    if weight is not None:
        new_size = _infer_size(target.size(), weight.size())
        weight = weight.expand(new_size)

    return torch._C._nn.binary_cross_entropy(input, target, weight, reduction_enum)


def binary_cross_entropy_with_logits(
    input: Tensor,
    target: Tensor,
    weight: Optional[Tensor] = None,
    size_average: Optional[bool] = None,
    reduce: Optional[bool] = None,
    reduction: str = "mean",
    pos_weight: Optional[Tensor] = None,
) -> Tensor:
    r"""Function that measures Binary Cross Entropy between target and input
    logits.

    See :class:`~torch.nn.BCEWithLogitsLoss` for details.

    Args:
        input: Tensor of arbitrary shape as unnormalized scores (often referred to as logits).
        target: Tensor of the same shape as input with values between 0 and 1
        weight (Tensor, optional): a manual rescaling weight
            if provided it's repeated to match input tensor shape
        size_average (bool, optional): Deprecated (see :attr:`reduction`). By default,
            the losses are averaged over each loss element in the batch. Note that for
            some losses, there multiple elements per sample. If the field :attr:`size_average`
            is set to ``False``, the losses are instead summed for each minibatch. Ignored
            when reduce is ``False``. Default: ``True``
        reduce (bool, optional): Deprecated (see :attr:`reduction`). By default, the
            losses are averaged or summed over observations for each minibatch depending
            on :attr:`size_average`. When :attr:`reduce` is ``False``, returns a loss per
            batch element instead and ignores :attr:`size_average`. Default: ``True``
        reduction (string, optional): Specifies the reduction to apply to the output:
            ``'none'`` | ``'mean'`` | ``'sum'``. ``'none'``: no reduction will be applied,
            ``'mean'``: the sum of the output will be divided by the number of
            elements in the output, ``'sum'``: the output will be summed. Note: :attr:`size_average`
            and :attr:`reduce` are in the process of being deprecated, and in the meantime,
            specifying either of those two args will override :attr:`reduction`. Default: ``'mean'``
        pos_weight (Tensor, optional): a weight of positive examples.
                Must be a vector with length equal to the number of classes.

    Examples::

         >>> input = torch.randn(3, requires_grad=True)
         >>> target = torch.empty(3).random_(2)
         >>> loss = F.binary_cross_entropy_with_logits(input, target)
         >>> loss.backward()
    """
    if has_torch_function_variadic(input, target):
        return handle_torch_function(
            binary_cross_entropy_with_logits,
            (input, target),
            input,
            target,
            weight=weight,
            size_average=size_average,
            reduce=reduce,
            reduction=reduction,
            pos_weight=pos_weight,
        )
    if size_average is not None or reduce is not None:
        reduction_enum = _Reduction.legacy_get_enum(size_average, reduce)
    else:
        reduction_enum = _Reduction.get_enum(reduction)

    if not (target.size() == input.size()):
        raise ValueError("Target size ({}) must be the same as input size ({})".format(target.size(), input.size()))

    return torch.binary_cross_entropy_with_logits(input, target, weight, pos_weight, reduction_enum)


def smooth_l1_loss(
    input: Tensor,
    target: Tensor,
    size_average: Optional[bool] = None,
    reduce: Optional[bool] = None,
    reduction: str = "mean",
    beta: float = 1.0,
) -> Tensor:
    r"""Function that uses a squared term if the absolute
    element-wise error falls below beta and an L1 term otherwise.

    See :class:`~torch.nn.SmoothL1Loss` for details.
    """
    if has_torch_function_variadic(input, target):
        return handle_torch_function(
            smooth_l1_loss,
            (input, target),
            input,
            target,
            size_average=size_average,
            reduce=reduce,
            reduction=reduction,
            beta=beta,
        )
    if not (target.size() == input.size()):
        warnings.warn(
            "Using a target size ({}) that is different to the input size ({}). "
            "This will likely lead to incorrect results due to broadcasting. "
            "Please ensure they have the same size.".format(target.size(), input.size()),
            stacklevel=2,
        )
    if size_average is not None or reduce is not None:
        reduction = _Reduction.legacy_get_string(size_average, reduce)

    expanded_input, expanded_target = torch.broadcast_tensors(input, target)
    return torch._C._nn.smooth_l1_loss(expanded_input, expanded_target, _Reduction.get_enum(reduction), beta)


def huber_loss(
    input: Tensor,
    target: Tensor,
    reduction: str = 'mean',
    delta: float = 1.0,
) -> Tensor:
    r"""Function that uses a squared term if the absolute
    element-wise error falls below delta and a delta-scaled L1 term otherwise.

    See :class:`~torch.nn.HuberLoss` for details.
    """
    if has_torch_function_variadic(input, target):
        return handle_torch_function(
            huber_loss,
            (input, target),
            input,
            target,
            reduction=reduction,
            delta=delta,
        )
    if not (target.size() == input.size()):
        warnings.warn("Using a target size ({}) that is different to the input size ({}). "
                      "This will likely lead to incorrect results due to broadcasting. "
                      "Please ensure they have the same size.".format(target.size(), input.size()),
                      stacklevel=2)

    expanded_input, expanded_target = torch.broadcast_tensors(input, target)
    return torch._C._nn.huber_loss(expanded_input, expanded_target, _Reduction.get_enum(reduction), delta)


def l1_loss(
    input: Tensor,
    target: Tensor,
    size_average: Optional[bool] = None,
    reduce: Optional[bool] = None,
    reduction: str = "mean",
) -> Tensor:
    r"""l1_loss(input, target, size_average=None, reduce=None, reduction='mean') -> Tensor

    Function that takes the mean element-wise absolute value difference.

    See :class:`~torch.nn.L1Loss` for details.
    """
    if has_torch_function_variadic(input, target):
        return handle_torch_function(
            l1_loss, (input, target), input, target, size_average=size_average, reduce=reduce, reduction=reduction
        )
    if not (target.size() == input.size()):
        warnings.warn(
            "Using a target size ({}) that is different to the input size ({}). "
            "This will likely lead to incorrect results due to broadcasting. "
            "Please ensure they have the same size.".format(target.size(), input.size()),
            stacklevel=2,
        )
    if size_average is not None or reduce is not None:
        reduction = _Reduction.legacy_get_string(size_average, reduce)

    expanded_input, expanded_target = torch.broadcast_tensors(input, target)
    return torch._C._nn.l1_loss(expanded_input, expanded_target, _Reduction.get_enum(reduction))


def mse_loss(
    input: Tensor,
    target: Tensor,
    size_average: Optional[bool] = None,
    reduce: Optional[bool] = None,
    reduction: str = "mean",
) -> Tensor:
    r"""mse_loss(input, target, size_average=None, reduce=None, reduction='mean') -> Tensor

    Measures the element-wise mean squared error.

    See :class:`~torch.nn.MSELoss` for details.
    """
    if has_torch_function_variadic(input, target):
        return handle_torch_function(
            mse_loss, (input, target), input, target, size_average=size_average, reduce=reduce, reduction=reduction
        )
    if not (target.size() == input.size()):
        warnings.warn(
            "Using a target size ({}) that is different to the input size ({}). "
            "This will likely lead to incorrect results due to broadcasting. "
            "Please ensure they have the same size.".format(target.size(), input.size()),
            stacklevel=2,
        )
    if size_average is not None or reduce is not None:
        reduction = _Reduction.legacy_get_string(size_average, reduce)

    expanded_input, expanded_target = torch.broadcast_tensors(input, target)
    return torch._C._nn.mse_loss(expanded_input, expanded_target, _Reduction.get_enum(reduction))


def margin_ranking_loss(
    input1: Tensor,
    input2: Tensor,
    target: Tensor,
    margin: float = 0,
    size_average: Optional[bool] = None,
    reduce: Optional[bool] = None,
    reduction: str = "mean",
) -> Tensor:
    r"""margin_ranking_loss(input1, input2, target, margin=0, size_average=None, reduce=None, reduction='mean') -> Tensor

    See :class:`~torch.nn.MarginRankingLoss` for details.
    """
    if has_torch_function_variadic(input1, input2, target):
        return handle_torch_function(
            margin_ranking_loss,
            (input1, input2, target),
            input1,
            input2,
            target,
            margin=margin,
            size_average=size_average,
            reduce=reduce,
            reduction=reduction,
        )
    if size_average is not None or reduce is not None:
        reduction_enum = _Reduction.legacy_get_enum(size_average, reduce)
    else:
        reduction_enum = _Reduction.get_enum(reduction)
    if input1.dim() == 0 or input2.dim() == 0 or target.dim() == 0:
        raise RuntimeError(
            (
                "margin_ranking_loss does not support scalars, got sizes: "
                "input1: {}, input2: {}, target: {} ".format(input1.size(), input2.size(), target.size())
            )
        )
    return torch.margin_ranking_loss(input1, input2, target, margin, reduction_enum)


def hinge_embedding_loss(
    input: Tensor,
    target: Tensor,
    margin: float = 1.0,
    size_average: Optional[bool] = None,
    reduce: Optional[bool] = None,
    reduction: str = "mean",
) -> Tensor:
    r"""hinge_embedding_loss(input, target, margin=1.0, size_average=None, reduce=None, reduction='mean') -> Tensor

    See :class:`~torch.nn.HingeEmbeddingLoss` for details.
    """
    if has_torch_function_variadic(input, target):
        return handle_torch_function(
            hinge_embedding_loss,
            (input, target),
            input,
            target,
            margin=margin,
            size_average=size_average,
            reduce=reduce,
            reduction=reduction,
        )
    if size_average is not None or reduce is not None:
        reduction_enum = _Reduction.legacy_get_enum(size_average, reduce)
    else:
        reduction_enum = _Reduction.get_enum(reduction)
    return torch.hinge_embedding_loss(input, target, margin, reduction_enum)


def multilabel_margin_loss(
    input: Tensor,
    target: Tensor,
    size_average: Optional[bool] = None,
    reduce: Optional[bool] = None,
    reduction: str = "mean",
) -> Tensor:
    r"""multilabel_margin_loss(input, target, size_average=None, reduce=None, reduction='mean') -> Tensor

    See :class:`~torch.nn.MultiLabelMarginLoss` for details.
    """
    if has_torch_function_variadic(input, target):
        return handle_torch_function(
            multilabel_margin_loss,
            (input, target),
            input,
            target,
            size_average=size_average,
            reduce=reduce,
            reduction=reduction,
        )
    if size_average is not None or reduce is not None:
        reduction_enum = _Reduction.legacy_get_enum(size_average, reduce)
    else:
        reduction_enum = _Reduction.get_enum(reduction)
    return torch._C._nn.multilabel_margin_loss(input, target, reduction_enum)


def soft_margin_loss(
    input: Tensor,
    target: Tensor,
    size_average: Optional[bool] = None,
    reduce: Optional[bool] = None,
    reduction: str = "mean",
) -> Tensor:
    r"""soft_margin_loss(input, target, size_average=None, reduce=None, reduction='mean') -> Tensor

    See :class:`~torch.nn.SoftMarginLoss` for details.
    """
    if has_torch_function_variadic(input, target):
        return handle_torch_function(
            soft_margin_loss, (input, target), input, target, size_average=size_average, reduce=reduce, reduction=reduction
        )
    if size_average is not None or reduce is not None:
        reduction_enum = _Reduction.legacy_get_enum(size_average, reduce)
    else:
        reduction_enum = _Reduction.get_enum(reduction)
    return torch._C._nn.soft_margin_loss(input, target, reduction_enum)


def multilabel_soft_margin_loss(
    input: Tensor,
    target: Tensor,
    weight: Optional[Tensor] = None,
    size_average: Optional[bool] = None,
    reduce: Optional[bool] = None,
    reduction: str = "mean",
) -> Tensor:
    r"""multilabel_soft_margin_loss(input, target, weight=None, size_average=None) -> Tensor

    See :class:`~torch.nn.MultiLabelSoftMarginLoss` for details.
    """
    if has_torch_function_variadic(input, target):
        return handle_torch_function(
            multilabel_soft_margin_loss,
            (input, target),
            input,
            target,
            weight=weight,
            size_average=size_average,
            reduce=reduce,
            reduction=reduction,
        )
    if size_average is not None or reduce is not None:
        reduction = _Reduction.legacy_get_string(size_average, reduce)

    loss = -(target * logsigmoid(input) + (1 - target) * logsigmoid(-input))

    if weight is not None:
        loss = loss * weight

    loss = loss.sum(dim=1) / input.size(1)  # only return N loss values

    if reduction == "none":
        ret = loss
    elif reduction == "mean":
        ret = loss.mean()
    elif reduction == "sum":
        ret = loss.sum()
    else:
        ret = input
        raise ValueError(reduction + " is not valid")
    return ret


def cosine_embedding_loss(
    input1: Tensor,
    input2: Tensor,
    target: Tensor,
    margin: float = 0,
    size_average: Optional[bool] = None,
    reduce: Optional[bool] = None,
    reduction: str = "mean",
) -> Tensor:
    r"""cosine_embedding_loss(input1, input2, target, margin=0, size_average=None, reduce=None, reduction='mean') -> Tensor

    See :class:`~torch.nn.CosineEmbeddingLoss` for details.
    """
    if has_torch_function_variadic(input1, input2, target):
        return handle_torch_function(
            cosine_embedding_loss,
            (input1, input2, target),
            input1,
            input2,
            target,
            margin=margin,
            size_average=size_average,
            reduce=reduce,
            reduction=reduction,
        )
    if size_average is not None or reduce is not None:
        reduction_enum = _Reduction.legacy_get_enum(size_average, reduce)
    else:
        reduction_enum = _Reduction.get_enum(reduction)
    return torch.cosine_embedding_loss(input1, input2, target, margin, reduction_enum)


def multi_margin_loss(
    input: Tensor,
    target: Tensor,
    p: int = 1,
    margin: float = 1.0,
    weight: Optional[Tensor] = None,
    size_average: Optional[bool] = None,
    reduce: Optional[bool] = None,
    reduction: str = "mean",
) -> Tensor:
    r"""multi_margin_loss(input, target, p=1, margin=1, weight=None, size_average=None,
                          reduce=None, reduction='mean') -> Tensor

    See :class:`~torch.nn.MultiMarginLoss` for details.
    """
    if has_torch_function_variadic(input, target):
        return handle_torch_function(
            multi_margin_loss,
            (input, target),
            input,
            target,
            p=p,
            margin=margin,
            weight=weight,
            size_average=size_average,
            reduce=reduce,
            reduction=reduction,
        )
    if size_average is not None or reduce is not None:
        reduction_enum = _Reduction.legacy_get_enum(size_average, reduce)
    else:
        reduction_enum = _Reduction.get_enum(reduction)
    if p != 1 and p != 2:
        raise ValueError("only p == 1 and p == 2 supported")
    if weight is not None:
        if weight.dim() != 1:
            raise ValueError("weight must be one-dimensional")

    return torch._C._nn.multi_margin_loss(input, target, p, margin, weight, reduction_enum)


pixel_shuffle = _add_docstr(
    torch.pixel_shuffle,
    r"""
pixel_shuffle(input, upscale_factor) -> Tensor

Rearranges elements in a tensor of shape :math:`(*, C \times r^2, H, W)` to a
tensor of shape :math:`(*, C, H \times r, W \times r)`, where r is the :attr:`upscale_factor`.

See :class:`~torch.nn.PixelShuffle` for details.

Args:
    input (Tensor): the input tensor
    upscale_factor (int): factor to increase spatial resolution by

Examples::

    >>> input = torch.randn(1, 9, 4, 4)
    >>> output = torch.nn.functional.pixel_shuffle(input, 3)
    >>> print(output.size())
    torch.Size([1, 1, 12, 12])
""",
)

pixel_unshuffle = _add_docstr(
    torch.pixel_unshuffle,
    r"""
pixel_unshuffle(input, downscale_factor) -> Tensor

Reverses the :class:`~torch.nn.PixelShuffle` operation by rearranging elements in a
tensor of shape :math:`(*, C, H \times r, W \times r)` to a tensor of shape
:math:`(*, C \times r^2, H, W)`, where r is the :attr:`downscale_factor`.

See :class:`~torch.nn.PixelUnshuffle` for details.

Args:
    input (Tensor): the input tensor
    downscale_factor (int): factor to increase spatial resolution by

Examples::

    >>> input = torch.randn(1, 1, 12, 12)
    >>> output = torch.nn.functional.pixel_unshuffle(input, 3)
    >>> print(output.size())
    torch.Size([1, 9, 4, 4])
""",
)

channel_shuffle = _add_docstr(
    torch.channel_shuffle,
    r"""
channel_shuffle(input, groups) -> Tensor

Divide the channels in a tensor of shape :math:`(*, C , H, W)`
into g groups and rearrange them as :math:`(*, C \frac g, g, H, W)`,
while keeping the original tensor shape.

See :class:`~torch.nn.ChannelShuffle` for details.

Args:
    input (Tensor): the input tensor
    groups (int): number of groups to divide channels in and rearrange.

Examples::

    >>> input = torch.randn(1, 4, 2, 2)
    >>> print(input)
    [[[[1, 2],
       [3, 4]],
      [[5, 6],
       [7, 8]],
      [[9, 10],
       [11, 12]],
      [[13, 14],
       [15, 16]],
     ]]
    >>> output = torch.nn.functional.channel_shuffle(input, 2)
    >>> print(output)
    [[[[1, 2],
       [3, 4]],
      [[9, 10],
       [11, 12]],
      [[5, 6],
       [7, 8]],
      [[13, 14],
       [15, 16]],
     ]]
""",
)


@_overload  # noqa: F811
def upsample(input: Tensor, size: Optional[int] = None, scale_factor: Optional[float] = None, mode: str = "nearest", align_corners: Optional[bool] = None) -> Tensor:  # noqa: F811
    pass


@_overload  # noqa: F811
def upsample(input: Tensor, size: Optional[List[int]] = None, scale_factor: Optional[float] = None, mode: str = "nearest", align_corners: Optional[bool] = None) -> Tensor:  # noqa: F811
    pass


def upsample(input, size=None, scale_factor=None, mode="nearest", align_corners=None):  # noqa: F811
    r"""Upsamples the input to either the given :attr:`size` or the given
    :attr:`scale_factor`

    .. warning::
        This function is deprecated in favor of :func:`torch.nn.functional.interpolate`.
        This is equivalent with ``nn.functional.interpolate(...)``.

    Note:
        {backward_reproducibility_note}

    The algorithm used for upsampling is determined by :attr:`mode`.

    Currently temporal, spatial and volumetric upsampling are supported, i.e.
    expected inputs are 3-D, 4-D or 5-D in shape.

    The input dimensions are interpreted in the form:
    `mini-batch x channels x [optional depth] x [optional height] x width`.

    The modes available for upsampling are: `nearest`, `linear` (3D-only),
    `bilinear`, `bicubic` (4D-only), `trilinear` (5D-only)

    Args:
        input (Tensor): the input tensor
        size (int or Tuple[int] or Tuple[int, int] or Tuple[int, int, int]):
            output spatial size.
        scale_factor (float or Tuple[float]): multiplier for spatial size. Has to match input size if it is a tuple.
        mode (string): algorithm used for upsampling:
            ``'nearest'`` | ``'linear'`` | ``'bilinear'`` | ``'bicubic'`` |
            ``'trilinear'``. Default: ``'nearest'``
        align_corners (bool, optional): Geometrically, we consider the pixels of the
            input and output as squares rather than points.
            If set to ``True``, the input and output tensors are aligned by the
            center points of their corner pixels, preserving the values at the corner pixels.
            If set to ``False``, the input and output tensors are aligned by the corner
            points of their corner pixels, and the interpolation uses edge value padding
            for out-of-boundary values, making this operation *independent* of input size
            when :attr:`scale_factor` is kept the same. This only has an effect when :attr:`mode`
            is ``'linear'``, ``'bilinear'``, ``'bicubic'`` or ``'trilinear'``.
            Default: ``False``

    .. note::
        With ``mode='bicubic'``, it's possible to cause overshoot, in other words it can produce
        negative values or values greater than 255 for images.
        Explicitly call ``result.clamp(min=0, max=255)`` if you want to reduce the overshoot
        when displaying the image.

    .. warning::
        With ``align_corners = True``, the linearly interpolating modes
        (`linear`, `bilinear`, and `trilinear`) don't proportionally align the
        output and input pixels, and thus the output values can depend on the
        input size. This was the default behavior for these modes up to version
        0.3.1. Since then, the default behavior is ``align_corners = False``.
        See :class:`~torch.nn.Upsample` for concrete examples on how this
        affects the outputs.

    """
    warnings.warn("nn.functional.upsample is deprecated. Use nn.functional.interpolate instead.")
    return interpolate(input, size, scale_factor, mode, align_corners)


upsample.__doc__ = upsample.__doc__.format(**reproducibility_notes)


@_overload  # noqa: F811
def interpolate(input: Tensor, size: Optional[int] = None, scale_factor: Optional[List[float]] = None, mode: str = 'nearest', align_corners: Optional[bool] = None, recompute_scale_factor: Optional[bool] = None) -> Tensor:  # noqa: F811
    pass


@_overload  # noqa: F811
def interpolate(input: Tensor, size: Optional[List[int]] = None, scale_factor: Optional[List[float]] = None, mode: str = 'nearest', align_corners: Optional[bool] = None, recompute_scale_factor: Optional[bool] = None) -> Tensor:  # noqa: F811
    pass


@_overload  # noqa: F811
def interpolate(input: Tensor, size: Optional[int] = None, scale_factor: Optional[float] = None, mode: str = 'nearest', align_corners: Optional[bool] = None, recompute_scale_factor: Optional[bool] = None) -> Tensor:  # noqa: F811
    pass


@_overload  # noqa: F811
def interpolate(  # noqa: F811
    input: Tensor,
    size: Optional[List[int]] = None,
    scale_factor: Optional[float] = None,
    mode: str = "nearest",
    align_corners: Optional[bool] = None,
    recompute_scale_factor: Optional[bool] = None,
) -> Tensor:  # noqa: F811
    pass

def interpolate(input: Tensor, size: Optional[int] = None, scale_factor: Optional[List[float]] = None, mode: str = 'nearest', align_corners: Optional[bool] = None, recompute_scale_factor: Optional[bool] = None) -> Tensor:  # noqa: F811
    r"""Down/up samples the input to either the given :attr:`size` or the given
    :attr:`scale_factor`

    The algorithm used for interpolation is determined by :attr:`mode`.

    Currently temporal, spatial and volumetric sampling are supported, i.e.
    expected inputs are 3-D, 4-D or 5-D in shape.

    The input dimensions are interpreted in the form:
    `mini-batch x channels x [optional depth] x [optional height] x width`.

    The modes available for resizing are: `nearest`, `linear` (3D-only),
    `bilinear`, `bicubic` (4D-only), `trilinear` (5D-only), `area`

    Args:
        input (Tensor): the input tensor
        size (int or Tuple[int] or Tuple[int, int] or Tuple[int, int, int]):
            output spatial size.
        scale_factor (float or Tuple[float]): multiplier for spatial size. If `scale_factor` is a tuple,
            its length has to match `input.dim()`.
        mode (str): algorithm used for upsampling:
            ``'nearest'`` | ``'linear'`` | ``'bilinear'`` | ``'bicubic'`` |
            ``'trilinear'`` | ``'area'``. Default: ``'nearest'``
        align_corners (bool, optional): Geometrically, we consider the pixels of the
            input and output as squares rather than points.
            If set to ``True``, the input and output tensors are aligned by the
            center points of their corner pixels, preserving the values at the corner pixels.
            If set to ``False``, the input and output tensors are aligned by the corner
            points of their corner pixels, and the interpolation uses edge value padding
            for out-of-boundary values, making this operation *independent* of input size
            when :attr:`scale_factor` is kept the same. This only has an effect when :attr:`mode`
            is ``'linear'``, ``'bilinear'``, ``'bicubic'`` or ``'trilinear'``.
            Default: ``False``
        recompute_scale_factor (bool, optional): recompute the scale_factor for use in the
            interpolation calculation. If `recompute_scale_factor` is ``True``, then
            `scale_factor` must be passed in and `scale_factor` is used to compute the
            output `size`. The computed output `size` will be used to infer new scales for
            the interpolation. Note that when `scale_factor` is floating-point, it may differ
            from the recomputed `scale_factor` due to rounding and precision issues.
            If `recomputed_scale_factor` is ``False``, then `size` or `scale_factor` will
            be used directly for interpolation.

    .. note::
        With ``mode='bicubic'``, it's possible to cause overshoot, in other words it can produce
        negative values or values greater than 255 for images.
        Explicitly call ``result.clamp(min=0, max=255)`` if you want to reduce the overshoot
        when displaying the image.

    .. warning::
        With ``align_corners = True``, the linearly interpolating modes
        (`linear`, `bilinear`, and `trilinear`) don't proportionally align the
        output and input pixels, and thus the output values can depend on the
        input size. This was the default behavior for these modes up to version
        0.3.1. Since then, the default behavior is ``align_corners = False``.
        See :class:`~torch.nn.Upsample` for concrete examples on how this
        affects the outputs.

    .. warning::
        When scale_factor is specified, if recompute_scale_factor=True,
        scale_factor is used to compute the output_size which will then
        be used to infer new scales for the interpolation.
        The default behavior for recompute_scale_factor changed to False
        in 1.6.0, and scale_factor is used in the interpolation
        calculation.

    Note:
        {backward_reproducibility_note}
    """
    if has_torch_function_unary(input):
        return handle_torch_function(
            interpolate,
            (input,),
            input,
            size=size,
            scale_factor=scale_factor,
            mode=mode,
            align_corners=align_corners,
            recompute_scale_factor=recompute_scale_factor,
        )

    if mode in ("nearest", "area"):
        if align_corners is not None:
            raise ValueError(
                "align_corners option can only be set with the "
                "interpolating modes: linear | bilinear | bicubic | trilinear"
            )
    else:
        if align_corners is None:
            warnings.warn(
                "Default upsampling behavior when mode={} is changed "
                "to align_corners=False since 0.4.0. Please specify "
                "align_corners=True if the old behavior is desired. "
                "See the documentation of nn.Upsample for details.".format(mode)
            )
            align_corners = False

    dim = input.dim() - 2  # Number of spatial dimensions.

    # Process size and scale_factor.  Validate that exactly one is set.
    # Validate its length if it is a list, or expand it if it is a scalar.
    # After this block, exactly one of output_size and scale_factors will
    # be non-None, and it will be a list (or tuple).
    if size is not None and scale_factor is not None:
        raise ValueError("only one of size or scale_factor should be defined")
    elif size is not None:
        assert scale_factor is None
        scale_factors = None
        if isinstance(size, (list, tuple)):
            if len(size) != dim:
                raise ValueError(
                    "size shape must match input shape. " "Input is {}D, size is {}".format(dim, len(size))
                )
            output_size = size
        else:
            output_size = [size for _ in range(dim)]
    elif scale_factor is not None:
        assert size is None
        output_size = None
        if isinstance(scale_factor, (list, tuple)):
            if len(scale_factor) != dim:
                raise ValueError(
                    "scale_factor shape must match input shape. "
                    "Input is {}D, scale_factor is {}".format(dim, len(scale_factor))
                )
            scale_factors = scale_factor
        else:
            scale_factors = [scale_factor for _ in range(dim)]
    else:
        raise ValueError("either size or scale_factor should be defined")

    if recompute_scale_factor is None:
        # only warn when the scales have floating values since
        # the result for ints is the same with/without recompute_scale_factor
        if scale_factors is not None:
            for scale in scale_factors:
                if math.floor(scale) != scale:
                    warnings.warn(
                        "The default behavior for interpolate/upsample with float scale_factor changed "
                        "in 1.6.0 to align with other frameworks/libraries, and now uses scale_factor directly, "
                        "instead of relying on the computed output size. "
                        "If you wish to restore the old behavior, please set recompute_scale_factor=True. "
                        "See the documentation of nn.Upsample for details. "
                    )
                    break
    elif recompute_scale_factor and size is not None:
        raise ValueError("recompute_scale_factor is not meaningful with an explicit size.")

    # "area" mode always requires an explicit size rather than scale factor.
    # Re-use the recompute_scale_factor code path.
    if mode == "area" and output_size is None:
        recompute_scale_factor = True

    if recompute_scale_factor is not None and recompute_scale_factor:
        # We compute output_size here, then un-set scale_factors.
        # The C++ code will recompute it based on the (integer) output size.
        if not torch.jit.is_scripting() and torch._C._get_tracing_state():
            # make scale_factor a tensor in tracing so constant doesn't get baked in
            output_size = [
                (torch.floor((input.size(i + 2).float() * torch.tensor(scale_factors[i], dtype=torch.float32)).float()))
                for i in range(dim)
            ]
        else:
            assert scale_factors is not None
            output_size = [int(math.floor(float(input.size(i + 2)) * scale_factors[i])) for i in range(dim)]
        scale_factors = None

    if input.dim() == 3 and mode == "nearest":
        return torch._C._nn.upsample_nearest1d(input, output_size, scale_factors)
    if input.dim() == 4 and mode == "nearest":
        return torch._C._nn.upsample_nearest2d(input, output_size, scale_factors)
    if input.dim() == 5 and mode == "nearest":
        return torch._C._nn.upsample_nearest3d(input, output_size, scale_factors)

    if input.dim() == 3 and mode == "area":
        assert output_size is not None
        return adaptive_avg_pool1d(input, output_size)
    if input.dim() == 4 and mode == "area":
        assert output_size is not None
        return adaptive_avg_pool2d(input, output_size)
    if input.dim() == 5 and mode == "area":
        assert output_size is not None
        return adaptive_avg_pool3d(input, output_size)

    if input.dim() == 3 and mode == "linear":
        assert align_corners is not None
        return torch._C._nn.upsample_linear1d(input, output_size, align_corners, scale_factors)
    if input.dim() == 4 and mode == "bilinear":
        assert align_corners is not None
        return torch._C._nn.upsample_bilinear2d(input, output_size, align_corners, scale_factors)
    if input.dim() == 5 and mode == "trilinear":
        assert align_corners is not None
        return torch._C._nn.upsample_trilinear3d(input, output_size, align_corners, scale_factors)
    if input.dim() == 4 and mode == "bicubic":
        assert align_corners is not None
        return torch._C._nn.upsample_bicubic2d(input, output_size, align_corners, scale_factors)

    if input.dim() == 3 and mode == "bilinear":
        raise NotImplementedError("Got 3D input, but bilinear mode needs 4D input")
    if input.dim() == 3 and mode == "trilinear":
        raise NotImplementedError("Got 3D input, but trilinear mode needs 5D input")
    if input.dim() == 4 and mode == "linear":
        raise NotImplementedError("Got 4D input, but linear mode needs 3D input")
    if input.dim() == 4 and mode == "trilinear":
        raise NotImplementedError("Got 4D input, but trilinear mode needs 5D input")
    if input.dim() == 5 and mode == "linear":
        raise NotImplementedError("Got 5D input, but linear mode needs 3D input")
    if input.dim() == 5 and mode == "bilinear":
        raise NotImplementedError("Got 5D input, but bilinear mode needs 4D input")

    raise NotImplementedError(
        "Input Error: Only 3D, 4D and 5D input Tensors supported"
        " (got {}D) for the modes: nearest | linear | bilinear | bicubic | trilinear"
        " (got {})".format(input.dim(), mode)
    )


interpolate.__doc__ = interpolate.__doc__.format(**reproducibility_notes)


@_overload  # noqa: F811
def upsample_nearest(input: Tensor, size: Optional[int] = None, scale_factor: Optional[float] = None) -> Tensor:  # noqa: F811
    pass


@_overload  # noqa: F811
def upsample_nearest(input: Tensor, size: Optional[List[int]] = None, scale_factor: Optional[float] = None) -> Tensor:  # noqa: F811
    pass


def upsample_nearest(input, size=None, scale_factor=None):  # noqa: F811
    r"""Upsamples the input, using nearest neighbours' pixel values.

    .. warning::
        This function is deprecated in favor of :func:`torch.nn.functional.interpolate`.
        This is equivalent with ``nn.functional.interpolate(..., mode='nearest')``.

    Currently spatial and volumetric upsampling are supported (i.e. expected
    inputs are 4 or 5 dimensional).

    Args:
        input (Tensor): input
        size (int or Tuple[int, int] or Tuple[int, int, int]): output spatia
            size.
        scale_factor (int): multiplier for spatial size. Has to be an integer.

    Note:
        {backward_reproducibility_note}
    """
    # DeprecationWarning is ignored by default
    warnings.warn("nn.functional.upsample_nearest is deprecated. Use nn.functional.interpolate instead.")
    return interpolate(input, size, scale_factor, mode="nearest")


upsample_nearest.__doc__ = upsample_nearest.__doc__.format(**reproducibility_notes)


@_overload  # noqa: F811
def upsample_bilinear(
    input: Tensor, size: Optional[int] = None, scale_factor: Optional[float] = None
) -> Tensor:  # noqa: F811
    pass


@_overload  # noqa: F811
def upsample_bilinear(  # noqa: F811
    input: Tensor, size: Optional[List[int]] = None, scale_factor: Optional[float] = None
) -> Tensor:  # noqa: F811
    pass


@_overload  # noqa: F811
def upsample_bilinear(  # noqa: F811
    input: Tensor, size: Optional[int] = None, scale_factor: Optional[List[float]] = None
) -> Tensor:  # noqa: F811
    pass


@_overload  # noqa: F811
def upsample_bilinear(  # noqa: F811
    input: Tensor, size: Optional[List[int]] = None, scale_factor: Optional[List[float]] = None
) -> Tensor:  # noqa: F811
    pass


def upsample_bilinear(input, size=None, scale_factor=None):  # noqa: F811
    r"""Upsamples the input, using bilinear upsampling.

    .. warning::
        This function is deprecated in favor of :func:`torch.nn.functional.interpolate`.
        This is equivalent with
        ``nn.functional.interpolate(..., mode='bilinear', align_corners=True)``.

    Expected inputs are spatial (4 dimensional). Use `upsample_trilinear` fo
    volumetric (5 dimensional) inputs.

    Args:
        input (Tensor): input
        size (int or Tuple[int, int]): output spatial size.
        scale_factor (int or Tuple[int, int]): multiplier for spatial size

    Note:
        {backward_reproducibility_note}
    """
    # DeprecationWarning is ignored by default
    warnings.warn("nn.functional.upsample_bilinear is deprecated. Use nn.functional.interpolate instead.")
    return interpolate(input, size, scale_factor, mode="bilinear", align_corners=True)


upsample_bilinear.__doc__ = upsample_bilinear.__doc__.format(**reproducibility_notes)

GRID_SAMPLE_INTERPOLATION_MODES = {
    "bilinear": 0,
    "nearest": 1,
    "bicubic": 2,
}

GRID_SAMPLE_PADDING_MODES = {
    "zeros": 0,
    "border": 1,
    "reflection": 2,
}


def grid_sample(
    input: Tensor,
    grid: Tensor,
    mode: str = "bilinear",
    padding_mode: str = "zeros",
    align_corners: Optional[bool] = None,
) -> Tensor:
    r"""Given an :attr:`input` and a flow-field :attr:`grid`, computes the
    ``output`` using :attr:`input` values and pixel locations from :attr:`grid`.

    Currently, only spatial (4-D) and volumetric (5-D) :attr:`input` are
    supported.

    In the spatial (4-D) case, for :attr:`input` with shape
    :math:`(N, C, H_\text{in}, W_\text{in})` and :attr:`grid` with shape
    :math:`(N, H_\text{out}, W_\text{out}, 2)`, the output will have shape
    :math:`(N, C, H_\text{out}, W_\text{out})`.

    For each output location ``output[n, :, h, w]``, the size-2 vector
    ``grid[n, h, w]`` specifies :attr:`input` pixel locations ``x`` and ``y``,
    which are used to interpolate the output value ``output[n, :, h, w]``.
    In the case of 5D inputs, ``grid[n, d, h, w]`` specifies the
    ``x``, ``y``, ``z`` pixel locations for interpolating
    ``output[n, :, d, h, w]``. :attr:`mode` argument specifies ``nearest`` or
    ``bilinear`` interpolation method to sample the input pixels.

    :attr:`grid` specifies the sampling pixel locations normalized by the
    :attr:`input` spatial dimensions. Therefore, it should have most values in
    the range of ``[-1, 1]``. For example, values ``x = -1, y = -1`` is the
    left-top pixel of :attr:`input`, and values  ``x = 1, y = 1`` is the
    right-bottom pixel of :attr:`input`.

    If :attr:`grid` has values outside the range of ``[-1, 1]``, the corresponding
    outputs are handled as defined by :attr:`padding_mode`. Options are

        * ``padding_mode="zeros"``: use ``0`` for out-of-bound grid locations,
        * ``padding_mode="border"``: use border values for out-of-bound grid locations,
        * ``padding_mode="reflection"``: use values at locations reflected by
          the border for out-of-bound grid locations. For location far away
          from the border, it will keep being reflected until becoming in bound,
          e.g., (normalized) pixel location ``x = -3.5`` reflects by border ``-1``
          and becomes ``x' = 1.5``, then reflects by border ``1`` and becomes
          ``x'' = -0.5``.

    Note:
        This function is often used in conjunction with :func:`affine_grid`
        to build `Spatial Transformer Networks`_ .

    Note:
        When using the CUDA backend, this operation may induce nondeterministic
        behaviour in its backward pass that is not easily switched off.
        Please see the notes on :doc:`/notes/randomness` for background.

    Note:
        NaN values in :attr:`grid` would be interpreted as ``-1``.

    Args:
        input (Tensor): input of shape :math:`(N, C, H_\text{in}, W_\text{in})` (4-D case)
                        or :math:`(N, C, D_\text{in}, H_\text{in}, W_\text{in})` (5-D case)
        grid (Tensor): flow-field of shape :math:`(N, H_\text{out}, W_\text{out}, 2)` (4-D case)
                       or :math:`(N, D_\text{out}, H_\text{out}, W_\text{out}, 3)` (5-D case)
        mode (str): interpolation mode to calculate output values
            ``'bilinear'`` | ``'nearest'`` | ``'bicubic'``. Default: ``'bilinear'``
            Note: ``mode='bicubic'`` supports only 4-D input.
            When ``mode='bilinear'`` and the input is 5-D, the interpolation mode
            used internally will actually be trilinear. However, when the input is 4-D,
            the interpolation mode will legitimately be bilinear.
        padding_mode (str): padding mode for outside grid values
            ``'zeros'`` | ``'border'`` | ``'reflection'``. Default: ``'zeros'``
        align_corners (bool, optional): Geometrically, we consider the pixels of the
            input  as squares rather than points.
            If set to ``True``, the extrema (``-1`` and ``1``) are considered as referring
            to the center points of the input's corner pixels. If set to ``False``, they
            are instead considered as referring to the corner points of the input's corner
            pixels, making the sampling more resolution agnostic.
            This option parallels the ``align_corners`` option in
            :func:`interpolate`, and so whichever option is used here
            should also be used there to resize the input image before grid sampling.
            Default: ``False``

    Returns:
        output (Tensor): output Tensor

    .. _`Spatial Transformer Networks`:
        https://arxiv.org/abs/1506.02025

    .. warning::
        When ``align_corners = True``, the grid positions depend on the pixel
        size relative to the input image size, and so the locations sampled by
        :func:`grid_sample` will differ for the same input given at different
        resolutions (that is, after being upsampled or downsampled).
        The default behavior up to version 1.2.0 was ``align_corners = True``.
        Since then, the default behavior has been changed to ``align_corners = False``,
        in order to bring it in line with the default for :func:`interpolate`.

    .. note::
        ``mode='bicubic'`` is implemented using the `cubic convolution algorithm`_ with :math:`\alpha=-0.75`.
        The constant :math:`\alpha` might be different from packages to packages.
        For example, `PIL`_ and `OpenCV`_ use -0.5 and -0.75 respectively.
        This algorithm may "overshoot" the range of values it's interpolating.
        For example, it may produce negative values or values greater than 255 when interpolating input in [0, 255].
        Clamp the results with :func: `torch.clamp` to ensure they are within the valid range.
    .. _`cubic convolution algorithm`: https://en.wikipedia.org/wiki/Bicubic_interpolation
    .. _`PIL`: https://github.com/python-pillow/Pillow/blob/4634eafe3c695a014267eefdce830b4a825beed7/src/libImaging/Resample.c#L51
    .. _`OpenCV`: https://github.com/opencv/opencv/blob/f345ed564a06178670750bad59526cfa4033be55/modules/imgproc/src/resize.cpp#L908
    """
    if has_torch_function_variadic(input, grid):
        return handle_torch_function(
            grid_sample, (input, grid), input, grid, mode=mode, padding_mode=padding_mode, align_corners=align_corners
        )
    if mode != "bilinear" and mode != "nearest" and mode != "bicubic":
        raise ValueError(
            "nn.functional.grid_sample(): expected mode to be "
            "'bilinear', 'nearest' or 'bicubic', but got: '{}'".format(mode)
        )
    if padding_mode != "zeros" and padding_mode != "border" and padding_mode != "reflection":
        raise ValueError(
            "nn.functional.grid_sample(): expected padding_mode "
            "to be 'zeros', 'border', or 'reflection', "
            "but got: '{}'".format(padding_mode)
        )

    if mode == "bilinear":
        mode_enum = 0
    elif mode == "nearest":
        mode_enum = 1
    else:  # mode == 'bicubic'
        mode_enum = 2

    if padding_mode == "zeros":
        padding_mode_enum = 0
    elif padding_mode == "border":
        padding_mode_enum = 1
    else:  # padding_mode == 'reflection'
        padding_mode_enum = 2

    if align_corners is None:
        warnings.warn(
            "Default grid_sample and affine_grid behavior has changed "
            "to align_corners=False since 1.3.0. Please specify "
            "align_corners=True if the old behavior is desired. "
            "See the documentation of grid_sample for details."
        )
        align_corners = False

    return torch.grid_sampler(input, grid, mode_enum, padding_mode_enum, align_corners)


def affine_grid(theta: Tensor, size: List[int], align_corners: Optional[bool] = None) -> Tensor:
    r"""Generates a 2D or 3D flow field (sampling grid), given a batch of
    affine matrices :attr:`theta`.

    .. note::
        This function is often used in conjunction with :func:`grid_sample`
        to build `Spatial Transformer Networks`_ .

    Args:
        theta (Tensor): input batch of affine matrices with shape
            (:math:`N \times 2 \times 3`) for 2D or
            (:math:`N \times 3 \times 4`) for 3D
        size (torch.Size): the target output image size.
            (:math:`N \times C \times H \times W` for 2D or
            :math:`N \times C \times D \times H \times W` for 3D)
            Example: torch.Size((32, 3, 24, 24))
        align_corners (bool, optional): if ``True``, consider ``-1`` and ``1``
            to refer to the centers of the corner pixels rather than the image corners.
            Refer to :func:`grid_sample` for a more complete description.
            A grid generated by :func:`affine_grid` should be passed to :func:`grid_sample`
            with the same setting for this option.
            Default: ``False``

    Returns:
        output (Tensor): output Tensor of size (:math:`N \times H \times W \times 2`)

    .. _`Spatial Transformer Networks`:
        https://arxiv.org/abs/1506.02025

    .. warning::
        When ``align_corners = True``, the grid positions depend on the pixel
        size relative to the input image size, and so the locations sampled by
        :func:`grid_sample` will differ for the same input given at different
        resolutions (that is, after being upsampled or downsampled).
        The default behavior up to version 1.2.0 was ``align_corners = True``.
        Since then, the default behavior has been changed to ``align_corners = False``,
        in order to bring it in line with the default for :func:`interpolate`.
    .. warning::
        When ``align_corners = True``, 2D affine transforms on 1D data and
        3D affine transforms on 2D data (that is, when one of the spatial
        dimensions has unit size) are ill-defined, and not an intended use case.
        This is not a problem when ``align_corners = False``.
        Up to version 1.2.0, all grid points along a unit dimension were
        considered arbitrarily to be at ``-1``.
        From version 1.3.0, under ``align_corners = True`` all grid points
        along a unit dimension are considered to be at ``0``
        (the center of the input image).
    """
    if has_torch_function_unary(theta):
        return handle_torch_function(affine_grid, (theta,), theta, size, align_corners=align_corners)
    if align_corners is None:
        warnings.warn(
            "Default grid_sample and affine_grid behavior has changed "
            "to align_corners=False since 1.3.0. Please specify "
            "align_corners=True if the old behavior is desired. "
            "See the documentation of grid_sample for details."
        )
        align_corners = False

    # enforce floating point dtype on theta
    if not theta.is_floating_point():
        raise ValueError("Expected theta to have floating point type, but got {}".format(theta.dtype))
    # check that shapes and sizes match
    if len(size) == 4:
        if theta.dim() != 3 or theta.shape[-2] != 2 or theta.shape[-1] != 3:
            raise ValueError(
                "Expected a batch of 2D affine matrices of shape Nx2x3 "
                "for size {}. Got {}.".format(size, theta.shape)
            )
        spatial_size = size[-2:]  # spatial dimension sizes
    elif len(size) == 5:
        if theta.dim() != 3 or theta.shape[-2] != 3 or theta.shape[-1] != 4:
            raise ValueError(
                "Expected a batch of 3D affine matrices of shape Nx3x4 "
                "for size {}. Got {}.".format(size, theta.shape)
            )
        spatial_size = size[-3:]  # spatial dimension sizes
    else:
        raise NotImplementedError(
            "affine_grid only supports 4D and 5D sizes, "
            "for 2D and 3D affine transforms, respectively. "
            "Got size {}.".format(size)
        )
    # check for empty span
    if align_corners and min(spatial_size) == 1:
        warnings.warn(
            "Since version 1.3.0, affine_grid behavior has changed "
            "for unit-size grids when align_corners=True. "
            "This is not an intended use case of affine_grid. "
            "See the documentation of affine_grid for details."
        )
    elif min(size) <= 0:
        raise ValueError("Expected non-zero, positive output size. Got {}".format(size))

    return torch.affine_grid_generator(theta, size, align_corners)


def _pad(input: Tensor, pad: List[int], mode: str = "constant", value: float = 0.0) -> Tensor:
    r"""Pads tensor.

    Padding size:
        The padding size by which to pad some dimensions of :attr:`input`
        are described starting from the last dimension and moving forward.
        :math:`\left\lfloor\frac{\text{len(pad)}}{2}\right\rfloor` dimensions
        of ``input`` will be padded.
        For example, to pad only the last dimension of the input tensor, then
        :attr:`pad` has the form
        :math:`(\text{padding\_left}, \text{padding\_right})`;
        to pad the last 2 dimensions of the input tensor, then use
        :math:`(\text{padding\_left}, \text{padding\_right},`
        :math:`\text{padding\_top}, \text{padding\_bottom})`;
        to pad the last 3 dimensions, use
        :math:`(\text{padding\_left}, \text{padding\_right},`
        :math:`\text{padding\_top}, \text{padding\_bottom}`
        :math:`\text{padding\_front}, \text{padding\_back})`.

    Padding mode:
        See :class:`torch.nn.ConstantPad2d`, :class:`torch.nn.ReflectionPad2d`, and
        :class:`torch.nn.ReplicationPad2d` for concrete examples on how each of the
        padding modes works. Constant padding is implemented for arbitrary dimensions.
        Replicate and reflection padding is implemented for padding the last 3
        dimensions of 5D input tensor, or the last 2 dimensions of 4D input
        tensor, or the last dimension of 3D input tensor.

    Note:
        When using the CUDA backend, this operation may induce nondeterministic
        behaviour in its backward pass that is not easily switched off.
        Please see the notes on :doc:`/notes/randomness` for background.

    Args:
        input (Tensor): N-dimensional tensor
        pad (tuple): m-elements tuple, where
            :math:`\frac{m}{2} \leq` input dimensions and :math:`m` is even.
        mode: ``'constant'``, ``'reflect'``, ``'replicate'`` or ``'circular'``.
            Default: ``'constant'``
        value: fill value for ``'constant'`` padding. Default: ``0``

    Examples::

        >>> t4d = torch.empty(3, 3, 4, 2)
        >>> p1d = (1, 1) # pad last dim by 1 on each side
        >>> out = F.pad(t4d, p1d, "constant", 0)  # effectively zero padding
        >>> print(out.size())
        torch.Size([3, 3, 4, 4])
        >>> p2d = (1, 1, 2, 2) # pad last dim by (1, 1) and 2nd to last by (2, 2)
        >>> out = F.pad(t4d, p2d, "constant", 0)
        >>> print(out.size())
        torch.Size([3, 3, 8, 4])
        >>> t4d = torch.empty(3, 3, 4, 2)
        >>> p3d = (0, 1, 2, 1, 3, 3) # pad by (0, 1), (2, 1), and (3, 3)
        >>> out = F.pad(t4d, p3d, "constant", 0)
        >>> print(out.size())
        torch.Size([3, 9, 7, 3])

    """
    if has_torch_function_unary(input):
        return handle_torch_function(_pad, (input,), input, pad, mode=mode, value=value)
    assert len(pad) % 2 == 0, "Padding length must be divisible by 2"
    assert len(pad) // 2 <= input.dim(), "Padding length too large"
    if mode == "constant":
        return _VF.constant_pad_nd(input, pad, value)
    else:
<<<<<<< HEAD
        assert value == 0.0, 'Padding mode "{}"" doesn\'t take in value argument'.format(mode)
        if input.dim() == 3:
            assert len(pad) == 2, "3D tensors expect 2 values for padding"
=======
        assert value == 0, 'Padding mode "{}"" doesn\'t take in value argument'.format(mode)
        if len(pad) == 2 and (input.dim() == 2 or input.dim() == 3):
>>>>>>> b4de17e4
            if mode == "reflect":
                return torch._C._nn.reflection_pad1d(input, pad)
            elif mode == "replicate":
                return torch._C._nn.replication_pad1d(input, pad)
            elif mode == "circular":
                return _pad_circular(input, pad)
            else:
                raise NotImplementedError

        elif input.dim() == 4:
            assert len(pad) == 4, "4D tensors expect 4 values for padding"
            if mode == "reflect":
                return torch._C._nn.reflection_pad2d(input, pad)
            elif mode == "replicate":
                return torch._C._nn.replication_pad2d(input, pad)
            elif mode == "circular":
                return _pad_circular(input, pad)
            else:
                raise NotImplementedError

        elif input.dim() == 5:
            assert len(pad) == 6, "5D tensors expect 6 values for padding"
            if mode == "reflect":
                return torch._C._nn.reflection_pad3d(input, pad)
            elif mode == "replicate":
                return torch._C._nn.replication_pad3d(input, pad)
            elif mode == "circular":
                return _pad_circular(input, pad)
            else:
                raise NotImplementedError
        else:
            raise NotImplementedError("Only 2D, 3D, 4D, 5D padding with non-constant padding are supported for now")


# We define this function as _pad because it takes an argument
# named pad, which clobbers the recursive reference to the pad
# function needed for __torch_function__ support
pad = _pad

# distance


def pairwise_distance(x1: Tensor, x2: Tensor, p: float = 2.0, eps: float = 1e-6, keepdim: bool = False) -> Tensor:
    r"""
    See :class:`torch.nn.PairwiseDistance` for details
    """
    if has_torch_function_variadic(x1, x2):
        return handle_torch_function(pairwise_distance, (x1, x2), x1, x2, p=p, eps=eps, keepdim=keepdim)
    return torch.pairwise_distance(x1, x2, p, eps, keepdim)


pdist = _add_docstr(
    torch.pdist,
    r"""
pdist(input, p=2) -> Tensor

Computes the p-norm distance between every pair of row vectors in the input.
This is identical to the upper triangular portion, excluding the diagonal, of
`torch.norm(input[:, None] - input, dim=2, p=p)`. This function will be faster
if the rows are contiguous.

If input has shape :math:`N \times M` then the output will have shape
:math:`\frac{1}{2} N (N - 1)`.

This function is equivalent to `scipy.spatial.distance.pdist(input,
'minkowski', p=p)` if :math:`p \in (0, \infty)`. When :math:`p = 0` it is
equivalent to `scipy.spatial.distance.pdist(input, 'hamming') * M`.
When :math:`p = \infty`, the closest scipy function is
`scipy.spatial.distance.pdist(xn, lambda x, y: np.abs(x - y).max())`.

Args:
    input: input tensor of shape :math:`N \times M`.
    p: p value for the p-norm distance to calculate between each vector pair
        :math:`\in [0, \infty]`.
""",
)


cosine_similarity = _add_docstr(
    torch.cosine_similarity,
    r"""
cosine_similarity(x1, x2, dim=1, eps=1e-8) -> Tensor

Returns cosine similarity between x1 and x2, computed along dim.

.. math ::
    \text{similarity} = \dfrac{x_1 \cdot x_2}{\max(\Vert x_1 \Vert _2 \cdot \Vert x_2 \Vert _2, \epsilon)}

Supports :ref:`type promotion <type-promotion-doc>`.

Args:
    x1 (Tensor): First input.
    x2 (Tensor): Second input (of size matching x1).
    dim (int, optional): Dimension of vectors. Default: 1
    eps (float, optional): Small value to avoid division by zero.
        Default: 1e-8

Shape:
    - Input: :math:`(\ast_1, D, \ast_2)` where D is at position `dim`.
    - Output: :math:`(\ast_1, \ast_2)` where 1 is at position `dim`.

Example::

    >>> input1 = torch.randn(100, 128)
    >>> input2 = torch.randn(100, 128)
    >>> output = F.cosine_similarity(input1, input2)
    >>> print(output)
""",
)


one_hot = _add_docstr(
    torch._C._nn.one_hot,
    r"""
one_hot(tensor, num_classes=-1) -> LongTensor

Takes LongTensor with index values of shape ``(*)`` and returns a tensor
of shape ``(*, num_classes)`` that have zeros everywhere except where the
index of last dimension matches the corresponding value of the input tensor,
in which case it will be 1.

See also `One-hot on Wikipedia`_ .

.. _One-hot on Wikipedia:
    https://en.wikipedia.org/wiki/One-hot

Arguments:
    tensor (LongTensor): class values of any shape.
    num_classes (int):  Total number of classes. If set to -1, the number
        of classes will be inferred as one greater than the largest class
        value in the input tensor.

Returns:
    LongTensor that has one more dimension with 1 values at the
    index of last dimension indicated by the input, and 0 everywhere
    else.

Examples:
    >>> F.one_hot(torch.arange(0, 5) % 3)
    tensor([[1, 0, 0],
            [0, 1, 0],
            [0, 0, 1],
            [1, 0, 0],
            [0, 1, 0]])
    >>> F.one_hot(torch.arange(0, 5) % 3, num_classes=5)
    tensor([[1, 0, 0, 0, 0],
            [0, 1, 0, 0, 0],
            [0, 0, 1, 0, 0],
            [1, 0, 0, 0, 0],
            [0, 1, 0, 0, 0]])
    >>> F.one_hot(torch.arange(0, 6).view(3,2) % 3)
    tensor([[[1, 0, 0],
             [0, 1, 0]],
            [[0, 0, 1],
             [1, 0, 0]],
            [[0, 1, 0],
             [0, 0, 1]]])
""",
)


def triplet_margin_loss(
    anchor: Tensor,
    positive: Tensor,
    negative: Tensor,
    margin: float = 1.0,
    p: float = 2,
    eps: float = 1e-6,
    swap: bool = False,
    size_average: Optional[bool] = None,
    reduce: Optional[bool] = None,
    reduction: str = "mean",
) -> Tensor:
    r"""
    See :class:`~torch.nn.TripletMarginLoss` for details
    """
    if has_torch_function_variadic(anchor, positive, negative):
        return handle_torch_function(
            triplet_margin_loss,
            (anchor, positive, negative),
            anchor,
            positive,
            negative,
            margin=margin,
            p=p,
            eps=eps,
            swap=swap,
            size_average=size_average,
            reduce=reduce,
            reduction=reduction,
        )
    if size_average is not None or reduce is not None:
        reduction_enum = _Reduction.legacy_get_enum(size_average, reduce)
    else:
        reduction_enum = _Reduction.get_enum(reduction)
    return torch.triplet_margin_loss(anchor, positive, negative, margin, p, eps, swap, reduction_enum)


def triplet_margin_with_distance_loss(
    anchor: Tensor,
    positive: Tensor,
    negative: Tensor,
    *,
    distance_function: Optional[Callable[[Tensor, Tensor], Tensor]] = None,
    margin: float = 1.0,
    swap: bool = False,
    reduction: str = "mean"
) -> Tensor:
    r"""
    See :class:`~torch.nn.TripletMarginWithDistanceLoss` for details.
    """
    if torch.jit.is_scripting():
        raise NotImplementedError(
            "F.triplet_margin_with_distance_loss does not support JIT scripting: "
            "functions requiring Callables cannot be scripted."
        )

    if has_torch_function_variadic(anchor, positive, negative):
        return handle_torch_function(
            triplet_margin_with_distance_loss,
            (anchor, positive, negative),
            anchor,
            positive,
            negative,
            distance_function=distance_function,
            margin=margin,
            swap=swap,
            reduction=reduction,
        )

    distance_function = distance_function if distance_function is not None else pairwise_distance

    positive_dist = distance_function(anchor, positive)
    negative_dist = distance_function(anchor, negative)

    if swap:
        swap_dist = distance_function(positive, negative)
        negative_dist = torch.min(negative_dist, swap_dist)

    output = torch.clamp(positive_dist - negative_dist + margin, min=0.0)

    reduction_enum = _Reduction.get_enum(reduction)
    if reduction_enum == 1:
        return output.mean()
    elif reduction_enum == 2:
        return output.sum()
    else:
        return output


def normalize(input: Tensor, p: float = 2.0, dim: int = 1, eps: float = 1e-12, out: Optional[Tensor] = None) -> Tensor:
    r"""Performs :math:`L_p` normalization of inputs over specified dimension.

    For a tensor :attr:`input` of sizes :math:`(n_0, ..., n_{dim}, ..., n_k)`, each
    :math:`n_{dim}` -element vector :math:`v` along dimension :attr:`dim` is transformed as

    .. math::
        v = \frac{v}{\max(\lVert v \rVert_p, \epsilon)}.

    With the default arguments it uses the Euclidean norm over vectors along dimension :math:`1` for normalization.

    Args:
        input: input tensor of any shape
        p (float): the exponent value in the norm formulation. Default: 2
        dim (int): the dimension to reduce. Default: 1
        eps (float): small value to avoid division by zero. Default: 1e-12
        out (Tensor, optional): the output tensor. If :attr:`out` is used, this
                                operation won't be differentiable.
    """
    if has_torch_function_unary(input):
        return handle_torch_function(normalize, (input,), input, p=p, dim=dim, eps=eps, out=out)
    if out is None:
        denom = input.norm(p, dim, keepdim=True).clamp_min(eps).expand_as(input)
        return input / denom
    else:
        denom = input.norm(p, dim, keepdim=True).clamp_min_(eps).expand_as(input)
        return torch.div(input, denom, out=out)


def assert_int_or_pair(arg: List[int], arg_name: str, message: str) -> None:
    assert isinstance(arg, int) or len(arg) == 2, message.format(arg_name)


def unfold(
    input: Tensor, kernel_size: BroadcastingList2[int],
    dilation: BroadcastingList2[int] = 1,
    padding: BroadcastingList2[int] = 0,
    stride: BroadcastingList2[int] = 1
) -> Tensor:
    r"""Extracts sliding local blocks from a batched input tensor.

    .. warning::
        Currently, only 4-D input tensors (batched image-like tensors) are
        supported.

    .. warning::

        More than one element of the unfolded tensor may refer to a single
        memory location. As a result, in-place operations (especially ones that
        are vectorized) may result in incorrect behavior. If you need to write
        to the tensor, please clone it first.


    See :class:`torch.nn.Unfold` for details
    """
    if has_torch_function_unary(input):
        return handle_torch_function(
            unfold, (input,), input, kernel_size, dilation=dilation, padding=padding, stride=stride
        )
    if input.dim() == 4:
        msg = "{} must be int or 2-tuple for 4D input"
        assert_int_or_pair(kernel_size, "kernel_size", msg)
        assert_int_or_pair(dilation, "dilation", msg)
        assert_int_or_pair(padding, "padding", msg)
        assert_int_or_pair(stride, "stride", msg)

        return torch._C._nn.im2col(input, _pair(kernel_size), _pair(dilation), _pair(padding), _pair(stride))
    else:
        raise NotImplementedError("Input Error: Only 4D input Tensors are supported (got {}D)".format(input.dim()))


def fold(
    input: Tensor, output_size: BroadcastingList2[int],
    kernel_size: BroadcastingList2[int],
    dilation: BroadcastingList2[int] = 1,
    padding: BroadcastingList2[int] = 0,
    stride: BroadcastingList2[int] = 1
) -> Tensor:
    r"""Combines an array of sliding local blocks into a large containing
    tensor.

    .. warning::
        Currently, only 3-D output tensors (unfolded batched image-like tensors) are
        supported.

    See :class:`torch.nn.Fold` for details
    """
    if has_torch_function_unary(input):
        return handle_torch_function(
            fold, (input,), input, output_size, kernel_size, dilation=dilation, padding=padding, stride=stride
        )
    if input.dim() == 3:
        msg = "{} must be int or 2-tuple for 3D input"
        assert_int_or_pair(output_size, "output_size", msg)
        assert_int_or_pair(kernel_size, "kernel_size", msg)
        assert_int_or_pair(dilation, "dilation", msg)
        assert_int_or_pair(padding, "padding", msg)
        assert_int_or_pair(stride, "stride", msg)

        return torch._C._nn.col2im(
            input, _pair(output_size), _pair(kernel_size), _pair(dilation), _pair(padding), _pair(stride)
        )
    else:
        raise NotImplementedError("Input Error: Only 3D input Tensors are supported (got {}D)".format(input.dim()))


def _pad_circular(input: Tensor, padding: List[int]) -> Tensor:
    """Circularly pads tensor.

    Tensor values at the beginning are used to pad the end, and values at the
    end are used to pad the beginning. For example, consider a single dimension
    with values [0, 1, 2, 3]. With circular padding of (1, 1) it would be
    padded to [3, 0, 1, 2, 3, 0], and with padding (1, 2) it would be padded to
    [3, 0, 1, 2, 3, 0, 1]. If negative padding is applied then the ends of the
    tensor get removed. With circular padding of (-1, -1) the previous example
    would become [1, 2]. Circular padding of (-1, 1) would produce
    [1, 2, 3, 1].

    The first and second dimensions of the tensor are not padded.

    Args:
        input: Tensor with shape :math:`(N, C, D[, H, W])`.
        padding: Tuple containing the number of elements to pad each side of
            the tensor. The length of padding must be twice the number of
            paddable dimensions. For example, the length of padding should be 4
            for a tensor of shape :math:`(N, C, H, W)`, and the length should
            be 6 for a tensor of shape :math:`(N, C, D, H, W)`.

    Examples::

        >>> x = torch.tensor([[[[0, 1, 2], [3, 4, 5]]]])  # Create tensor
        >>> # Example 1
        >>> padding = (1, 1, 1, 1)
        >>> y = F.pad(x, padding, mode='circular')
        >>> print(y)
        tensor([[[[5, 3, 4, 5, 3],
                  [2, 0, 1, 2, 0],
                  [5, 3, 4, 5, 3],
                  [2, 0, 1, 2, 0]]]])
        >>> print(y.shape)
        torch.Size([1, 1, 4, 5])
        >>> # Example 2
        >>> padding = (1, 1, 2, 2)
        >>> z = F.pad(x, padding, mode='circular')
        >>> print(z)
        tensor([[[[2, 0, 1, 2, 0],
                  [5, 3, 4, 5, 3],
                  [2, 0, 1, 2, 0],
                  [5, 3, 4, 5, 3],
                  [2, 0, 1, 2, 0],
                  [5, 3, 4, 5, 3]]]])
        >>> print(z.shape)
        torch.Size([1, 1, 6, 5])
    """
    in_shape = input.shape
    paddable_shape = in_shape[2:]
    ndim = len(paddable_shape)

    for idx, size in enumerate(paddable_shape):
        # Only supports wrapping around once
        assert padding[-(idx * 2 + 1)] <= size, "Padding value causes wrapping around more than once."
        assert padding[-(idx * 2 + 2)] <= size, "Padding value causes wrapping around more than once."
        # Negative padding should not result in negative sizes
        assert (
            padding[-(idx * 2 + 1)] + padding[-(idx * 2 + 2)] + size >= 0
        ), "Negative padding value is resulting in an empty dimension."

    # Get shape of padded tensor
    out_shape = in_shape[:2]
    for idx, size in enumerate(paddable_shape):
        out_shape += (size + padding[-(idx * 2 + 1)] + padding[-(idx * 2 + 2)],)

    out = torch.empty(out_shape, dtype=input.dtype, layout=input.layout, device=input.device)

    # Put original array in padded array
    if ndim == 1:
        out_d0 = max(padding[-2], 0)
        out_d1 = out_shape[2] - max(padding[-1], 0)

        in_d0 = max(-padding[-2], 0)
        in_d1 = in_shape[2] - max(-padding[-1], 0)

        out[..., out_d0:out_d1] = input[..., in_d0:in_d1]
    elif ndim == 2:
        out_d0 = max(padding[-2], 0)
        out_d1 = out_shape[2] - max(padding[-1], 0)

        out_h0 = max(padding[-4], 0)
        out_h1 = out_shape[3] - max(padding[-3], 0)

        in_d0 = max(-padding[-2], 0)
        in_d1 = in_shape[2] - max(-padding[-1], 0)

        in_h0 = max(-padding[-4], 0)
        in_h1 = in_shape[3] - max(-padding[-3], 0)

        out[..., out_d0:out_d1, out_h0:out_h1] = input[..., in_d0:in_d1, in_h0:in_h1]
    elif ndim == 3:
        out_d0 = max(padding[-2], 0)
        out_d1 = out_shape[2] - max(padding[-1], 0)

        out_h0 = max(padding[-4], 0)
        out_h1 = out_shape[3] - max(padding[-3], 0)

        out_w0 = max(padding[-6], 0)
        out_w1 = out_shape[4] - max(padding[-5], 0)

        in_d0 = max(-padding[-2], 0)
        in_d1 = in_shape[2] - max(-padding[-1], 0)

        in_h0 = max(-padding[-4], 0)
        in_h1 = in_shape[3] - max(-padding[-3], 0)

        in_w0 = max(-padding[-6], 0)
        in_w1 = in_shape[4] - max(-padding[-5], 0)

        out[..., out_d0:out_d1, out_h0:out_h1, out_w0:out_w1] = input[..., in_d0:in_d1, in_h0:in_h1, in_w0:in_w1]

    # The following steps first pad the beginning of the tensor (left side),
    # and then pad the end of the tensor (right side).
    # Note: Corners will be written more than once when ndim > 1.

    # Only in cases where padding values are > 0 are when additional copying
    # is required.

    # Pad first dimension (depth)
    if padding[-2] > 0:
        i0 = out_shape[2] - padding[-2] - max(padding[-1], 0)
        i1 = out_shape[2] - max(padding[-1], 0)
        o0 = 0
        o1 = padding[-2]
        out[:, :, o0:o1] = out[:, :, i0:i1]
    if padding[-1] > 0:
        i0 = max(padding[-2], 0)
        i1 = max(padding[-2], 0) + padding[-1]
        o0 = out_shape[2] - padding[-1]
        o1 = out_shape[2]
        out[:, :, o0:o1] = out[:, :, i0:i1]

    # Pad second dimension (height)
    if len(padding) > 2:
        if padding[-4] > 0:
            i0 = out_shape[3] - padding[-4] - max(padding[-3], 0)
            i1 = out_shape[3] - max(padding[-3], 0)
            o0 = 0
            o1 = padding[-4]
            out[:, :, :, o0:o1] = out[:, :, :, i0:i1]
        if padding[-3] > 0:
            i0 = max(padding[-4], 0)
            i1 = max(padding[-4], 0) + padding[-3]
            o0 = out_shape[3] - padding[-3]
            o1 = out_shape[3]
            out[:, :, :, o0:o1] = out[:, :, :, i0:i1]

    # Pad third dimension (width)
    if len(padding) > 4:
        if padding[-6] > 0:
            i0 = out_shape[4] - padding[-6] - max(padding[-5], 0)
            i1 = out_shape[4] - max(padding[-5], 0)
            o0 = 0
            o1 = padding[-6]
            out[:, :, :, :, o0:o1] = out[:, :, :, :, i0:i1]
        if padding[-5] > 0:
            i0 = max(padding[-6], 0)
            i1 = max(padding[-6], 0) + padding[-5]
            o0 = out_shape[4] - padding[-5]
            o1 = out_shape[4]
            out[:, :, :, :, o0:o1] = out[:, :, :, :, i0:i1]

    return out

#
# multihead attention
#

def _in_projection_packed(
    q: Tensor,
    k: Tensor,
    v: Tensor,
    w: Tensor,
    b: Optional[Tensor] = None,
) -> List[Tensor]:
    r"""
    Performs the in-projection step of the attention operation, using packed weights.
    Output is a triple containing projection tensors for query, key and value.

    Args:
        q, k, v: query, key and value tensors to be projected. For self-attention,
            these are typically the same tensor; for encoder-decoder attention,
            k and v are typically the same tensor. (We take advantage of these
            identities for performance if they are present.) Regardless, q, k and v
            must share a common embedding dimension; otherwise their shapes may vary.
        w: projection weights for q, k and v, packed into a single tensor. Weights
            are packed along dimension 0, in q, k, v order.
        b: optional projection biases for q, k and v, packed into a single tensor
            in q, k, v order.

    Shape:
        Inputs:
        - q: :math:`(..., E)` where E is the embedding dimension
        - k: :math:`(..., E)` where E is the embedding dimension
        - v: :math:`(..., E)` where E is the embedding dimension
        - w: :math:`(E * 3, E)` where E is the embedding dimension
        - b: :math:`E * 3` where E is the embedding dimension

        Output:
        - in output list :math:`[q', k', v']`, each output tensor will have the
            same shape as the corresponding input tensor.
    """
    E = q.size(-1)
    if k is v:
        if q is k:
            # self-attention
            return linear(q, w, b).chunk(3, dim=-1)
        else:
            # encoder-decoder attention
            w_q, w_kv = w.split([E, E * 2])
            if b is None:
                b_q = b_kv = None
            else:
                b_q, b_kv = b.split([E, E * 2])
            return (linear(q, w_q, b_q),) + linear(k, w_kv, b_kv).chunk(2, dim=-1)
    else:
        w_q, w_k, w_v = w.chunk(3)
        if b is None:
            b_q = b_k = b_v = None
        else:
            b_q, b_k, b_v = b.chunk(3)
        return linear(q, w_q, b_q), linear(k, w_k, b_k), linear(v, w_v, b_v)


def _in_projection(
    q: Tensor,
    k: Tensor,
    v: Tensor,
    w_q: Tensor,
    w_k: Tensor,
    w_v: Tensor,
    b_q: Optional[Tensor] = None,
    b_k: Optional[Tensor] = None,
    b_v: Optional[Tensor] = None,
) -> Tuple[Tensor, Tensor, Tensor]:
    r"""
    Performs the in-projection step of the attention operation. This is simply
    a triple of linear projections, with shape constraints on the weights which
    ensure embedding dimension uniformity in the projected outputs.
    Output is a triple containing projection tensors for query, key and value.

    Args:
        q, k, v: query, key and value tensors to be projected.
        w_q, w_k, w_v: weights for q, k and v, respectively.
        b_q, b_k, b_v: optional biases for q, k and v, respectively.

    Shape:
        Inputs:
        - q: :math:`(Qdims..., Eq)` where Eq is the query embedding dimension and Qdims are any
            number of leading dimensions.
        - k: :math:`(Kdims..., Ek)` where Ek is the key embedding dimension and Kdims are any
            number of leading dimensions.
        - v: :math:`(Vdims..., Ev)` where Ev is the value embedding dimension and Vdims are any
            number of leading dimensions.
        - w_q: :math:`(Eq, Eq)`
        - w_k: :math:`(Eq, Ek)`
        - w_v: :math:`(Eq, Ev)`
        - b_q: :math:`(Eq)`
        - b_k: :math:`(Eq)`
        - b_v: :math:`(Eq)`

        Output: in output triple :math:`(q', k', v')`,
         - q': :math:`[Qdims..., Eq]`
         - k': :math:`[Kdims..., Eq]`
         - v': :math:`[Vdims..., Eq]`

    """
    Eq, Ek, Ev = q.size(-1), k.size(-1), v.size(-1)
    assert w_q.shape == (Eq, Eq), f"expecting query weights shape of {(Eq, Eq)}, but got {w_q.shape}"
    assert w_k.shape == (Eq, Ek), f"expecting key weights shape of {(Eq, Ek)}, but got {w_k.shape}"
    assert w_v.shape == (Eq, Ev), f"expecting value weights shape of {(Eq, Ev)}, but got {w_v.shape}"
    assert b_q is None or b_q.shape == (Eq,), f"expecting query bias shape of {(Eq,)}, but got {b_q.shape}"
    assert b_k is None or b_k.shape == (Eq,), f"expecting key bias shape of {(Eq,)}, but got {b_k.shape}"
    assert b_v is None or b_v.shape == (Eq,), f"expecting value bias shape of {(Eq,)}, but got {b_v.shape}"
    return linear(q, w_q, b_q), linear(k, w_k, b_k), linear(v, w_v, b_v)


def _scaled_dot_product_attention(
    q: Tensor,
    k: Tensor,
    v: Tensor,
    attn_mask: Optional[Tensor] = None,
    dropout_p: float = 0.0,
) -> Tuple[Tensor, Tensor]:
    r"""
    Computes scaled dot product attention on query, key and value tensors, using
    an optional attention mask if passed, and applying dropout if a probability
    greater than 0.0 is specified.
    Returns a tensor pair containing attended values and attention weights.

    Args:
        q, k, v: query, key and value tensors. See Shape section for shape details.
        attn_mask: optional tensor containing mask values to be added to calculated
            attention. May be 2D or 3D; see Shape section for details.
        dropout_p: dropout probability. If greater than 0.0, dropout is applied.

    Shape:
        - q: :math:`(B, Nt, E)` where B is batch size, Nt is the target sequence length,
            and E is embedding dimension.
        - key: :math:`(B, Ns, E)` where B is batch size, Ns is the source sequence length,
            and E is embedding dimension.
        - value: :math:`(B, Ns, E)` where B is batch size, Ns is the source sequence length,
            and E is embedding dimension.
        - attn_mask: either a 3D tensor of shape :math:`(B, Nt, Ns)` or a 2D tensor of
            shape :math:`(Nt, Ns)`.

        - Output: attention values have shape :math:`(B, Nt, E)`; attention weights
            have shape :math:`(B, Nt, Ns)`
    """
    B, Nt, E = q.shape
    q = q / math.sqrt(E)
    # (B, Nt, E) x (B, E, Ns) -> (B, Nt, Ns)
    attn = torch.bmm(q, k.transpose(-2, -1))
    if attn_mask is not None:
        attn += attn_mask
    attn = softmax(attn, dim=-1)
    if dropout_p > 0.0:
        attn = dropout(attn, p=dropout_p)
    # (B, Nt, Ns) x (B, Ns, E) -> (B, Nt, E)
    output = torch.bmm(attn, v)
    return output, attn


def multi_head_attention_forward(
    query: Tensor,
    key: Tensor,
    value: Tensor,
    embed_dim_to_check: int,
    num_heads: int,
    in_proj_weight: Tensor,
    in_proj_bias: Optional[Tensor],
    bias_k: Optional[Tensor],
    bias_v: Optional[Tensor],
    add_zero_attn: bool,
    dropout_p: float,
    out_proj_weight: Tensor,
    out_proj_bias: Optional[Tensor],
    training: bool = True,
    key_padding_mask: Optional[Tensor] = None,
    need_weights: bool = True,
    attn_mask: Optional[Tensor] = None,
    use_separate_proj_weight: bool = False,
    q_proj_weight: Optional[Tensor] = None,
    k_proj_weight: Optional[Tensor] = None,
    v_proj_weight: Optional[Tensor] = None,
    static_k: Optional[Tensor] = None,
    static_v: Optional[Tensor] = None,
) -> Tuple[Tensor, Optional[Tensor]]:
    r"""
    Args:
        query, key, value: map a query and a set of key-value pairs to an output.
            See "Attention Is All You Need" for more details.
        embed_dim_to_check: total dimension of the model.
        num_heads: parallel attention heads.
        in_proj_weight, in_proj_bias: input projection weight and bias.
        bias_k, bias_v: bias of the key and value sequences to be added at dim=0.
        add_zero_attn: add a new batch of zeros to the key and
                       value sequences at dim=1.
        dropout_p: probability of an element to be zeroed.
        out_proj_weight, out_proj_bias: the output projection weight and bias.
        training: apply dropout if is ``True``.
        key_padding_mask: if provided, specified padding elements in the key will
            be ignored by the attention. This is an binary mask. When the value is True,
            the corresponding value on the attention layer will be filled with -inf.
        need_weights: output attn_output_weights.
        attn_mask: 2D or 3D mask that prevents attention to certain positions. A 2D mask will be broadcasted for all
            the batches while a 3D mask allows to specify a different mask for the entries of each batch.
        use_separate_proj_weight: the function accept the proj. weights for query, key,
            and value in different forms. If false, in_proj_weight will be used, which is
            a combination of q_proj_weight, k_proj_weight, v_proj_weight.
        q_proj_weight, k_proj_weight, v_proj_weight, in_proj_bias: input projection weight and bias.
        static_k, static_v: static key and value used for attention operators.


    Shape:
        Inputs:
        - query: :math:`(L, N, E)` where L is the target sequence length, N is the batch size, E is
          the embedding dimension.
        - key: :math:`(S, N, E)`, where S is the source sequence length, N is the batch size, E is
          the embedding dimension.
        - value: :math:`(S, N, E)` where S is the source sequence length, N is the batch size, E is
          the embedding dimension.
        - key_padding_mask: :math:`(N, S)` where N is the batch size, S is the source sequence length.
          If a ByteTensor is provided, the non-zero positions will be ignored while the zero positions
          will be unchanged. If a BoolTensor is provided, the positions with the
          value of ``True`` will be ignored while the position with the value of ``False`` will be unchanged.
        - attn_mask: 2D mask :math:`(L, S)` where L is the target sequence length, S is the source sequence length.
          3D mask :math:`(N*num_heads, L, S)` where N is the batch size, L is the target sequence length,
          S is the source sequence length. attn_mask ensures that position i is allowed to attend the unmasked
          positions. If a ByteTensor is provided, the non-zero positions are not allowed to attend
          while the zero positions will be unchanged. If a BoolTensor is provided, positions with ``True``
          are not allowed to attend while ``False`` values will be unchanged. If a FloatTensor
          is provided, it will be added to the attention weight.
        - static_k: :math:`(N*num_heads, S, E/num_heads)`, where S is the source sequence length,
          N is the batch size, E is the embedding dimension. E/num_heads is the head dimension.
        - static_v: :math:`(N*num_heads, S, E/num_heads)`, where S is the source sequence length,
          N is the batch size, E is the embedding dimension. E/num_heads is the head dimension.

        Outputs:
        - attn_output: :math:`(L, N, E)` where L is the target sequence length, N is the batch size,
          E is the embedding dimension.
        - attn_output_weights: :math:`(N, L, S)` where N is the batch size,
          L is the target sequence length, S is the source sequence length.
    """
    tens_ops = (query, key, value, in_proj_weight, in_proj_bias, bias_k, bias_v, out_proj_weight, out_proj_bias)
    if has_torch_function(tens_ops):
        return handle_torch_function(
            multi_head_attention_forward,
            tens_ops,
            query,
            key,
            value,
            embed_dim_to_check,
            num_heads,
            in_proj_weight,
            in_proj_bias,
            bias_k,
            bias_v,
            add_zero_attn,
            dropout_p,
            out_proj_weight,
            out_proj_bias,
            training=training,
            key_padding_mask=key_padding_mask,
            need_weights=need_weights,
            attn_mask=attn_mask,
            use_separate_proj_weight=use_separate_proj_weight,
            q_proj_weight=q_proj_weight,
            k_proj_weight=k_proj_weight,
            v_proj_weight=v_proj_weight,
            static_k=static_k,
            static_v=static_v,
        )

    # set up shape vars
    tgt_len, bsz, embed_dim = query.shape
    src_len, _, _ = key.shape
    assert embed_dim == embed_dim_to_check, \
        f"was expecting embedding dimension of {embed_dim_to_check}, but got {embed_dim}"
    if isinstance(embed_dim, torch.Tensor):
        # embed_dim can be a tensor when JIT tracing
        head_dim = embed_dim.div(num_heads, rounding_mode='trunc')
    else:
        head_dim = embed_dim // num_heads
    assert head_dim * num_heads == embed_dim, f"embed_dim {embed_dim} not divisible by num_heads {num_heads}"
    if use_separate_proj_weight:
        # allow MHA to have different embedding dimensions when separate projection weights are used
        assert key.shape[:2] == value.shape[:2], \
            f"key's sequence and batch dims {key.shape[:2]} do not match value's {value.shape[:2]}"
    else:
        assert key.shape == value.shape, f"key shape {key.shape} does not match value shape {value.shape}"

    #
    # compute in-projection
    #
    if not use_separate_proj_weight:
        q, k, v = _in_projection_packed(query, key, value, in_proj_weight, in_proj_bias)
    else:
        assert q_proj_weight is not None, "use_separate_proj_weight is True but q_proj_weight is None"
        assert k_proj_weight is not None, "use_separate_proj_weight is True but k_proj_weight is None"
        assert v_proj_weight is not None, "use_separate_proj_weight is True but v_proj_weight is None"
        if in_proj_bias is None:
            b_q = b_k = b_v = None
        else:
            b_q, b_k, b_v = in_proj_bias.chunk(3)
        q, k, v = _in_projection(query, key, value, q_proj_weight, k_proj_weight, v_proj_weight, b_q, b_k, b_v)

    # prep attention mask
    if attn_mask is not None:
        if attn_mask.dtype == torch.uint8:
            warnings.warn("Byte tensor for attn_mask in nn.MultiheadAttention is deprecated. Use bool tensor instead.")
            attn_mask = attn_mask.to(torch.bool)
        else:
            assert attn_mask.is_floating_point() or attn_mask.dtype == torch.bool, \
                f"Only float, byte, and bool types are supported for attn_mask, not {attn_mask.dtype}"
        # ensure attn_mask's dim is 3
        if attn_mask.dim() == 2:
            correct_2d_size = (tgt_len, src_len)
            if attn_mask.shape != correct_2d_size:
                raise RuntimeError(f"The shape of the 2D attn_mask is {attn_mask.shape}, but should be {correct_2d_size}.")
            attn_mask = attn_mask.unsqueeze(0)
        elif attn_mask.dim() == 3:
            correct_3d_size = (bsz * num_heads, tgt_len, src_len)
            if attn_mask.shape != correct_3d_size:
                raise RuntimeError(f"The shape of the 3D attn_mask is {attn_mask.shape}, but should be {correct_3d_size}.")
        else:
            raise RuntimeError(f"attn_mask's dimension {attn_mask.dim()} is not supported")

    # prep key padding mask
    if key_padding_mask is not None and key_padding_mask.dtype == torch.uint8:
        warnings.warn("Byte tensor for key_padding_mask in nn.MultiheadAttention is deprecated. Use bool tensor instead.")
        key_padding_mask = key_padding_mask.to(torch.bool)

    # add bias along batch dimension (currently second)
    if bias_k is not None and bias_v is not None:
        assert static_k is None, "bias cannot be added to static key."
        assert static_v is None, "bias cannot be added to static value."
        k = torch.cat([k, bias_k.repeat(1, bsz, 1)])
        v = torch.cat([v, bias_v.repeat(1, bsz, 1)])
        if attn_mask is not None:
            attn_mask = pad(attn_mask, (0, 1))
        if key_padding_mask is not None:
            key_padding_mask = pad(key_padding_mask, (0, 1))
    else:
        assert bias_k is None
        assert bias_v is None

    #
    # reshape q, k, v for multihead attention and make em batch first
    #
    q = q.contiguous().view(tgt_len, bsz * num_heads, head_dim).transpose(0, 1)
    if static_k is None:
        k = k.contiguous().view(-1, bsz * num_heads, head_dim).transpose(0, 1)
    else:
        # TODO finish disentangling control flow so we don't do in-projections when statics are passed
        assert static_k.size(0) == bsz * num_heads, \
            f"expecting static_k.size(0) of {bsz * num_heads}, but got {static_k.size(0)}"
        assert static_k.size(2) == head_dim, \
            f"expecting static_k.size(2) of {head_dim}, but got {static_k.size(2)}"
        k = static_k
    if static_v is None:
        v = v.contiguous().view(-1, bsz * num_heads, head_dim).transpose(0, 1)
    else:
        # TODO finish disentangling control flow so we don't do in-projections when statics are passed
        assert static_v.size(0) == bsz * num_heads, \
            f"expecting static_v.size(0) of {bsz * num_heads}, but got {static_v.size(0)}"
        assert static_v.size(2) == head_dim, \
            f"expecting static_v.size(2) of {head_dim}, but got {static_v.size(2)}"
        v = static_v

    # add zero attention along batch dimension (now first)
    if add_zero_attn:
        zero_attn_shape = (bsz * num_heads, 1, head_dim)
        k = torch.cat([k, torch.zeros(zero_attn_shape, dtype=k.dtype, device=k.device)], dim=1)
        v = torch.cat([v, torch.zeros(zero_attn_shape, dtype=v.dtype, device=v.device)], dim=1)
        if attn_mask is not None:
            attn_mask = pad(attn_mask, (0, 1))
        if key_padding_mask is not None:
            key_padding_mask = pad(key_padding_mask, (0, 1))

    # update source sequence length after adjustments
    src_len = k.size(1)

    # merge key padding and attention masks
    if key_padding_mask is not None:
        assert key_padding_mask.shape == (bsz, src_len), \
            f"expecting key_padding_mask shape of {(bsz, src_len)}, but got {key_padding_mask.shape}"
        key_padding_mask = key_padding_mask.view(bsz, 1, 1, src_len).   \
            expand(-1, num_heads, -1, -1).reshape(bsz * num_heads, 1, src_len)
        if attn_mask is None:
            attn_mask = key_padding_mask
        elif attn_mask.dtype == torch.bool:
            attn_mask = attn_mask.logical_or(key_padding_mask)
        else:
            attn_mask = attn_mask.masked_fill(key_padding_mask, float("-inf"))

    # convert mask to float
    if attn_mask is not None and attn_mask.dtype == torch.bool:
        new_attn_mask = torch.zeros_like(attn_mask, dtype=torch.float)
        new_attn_mask.masked_fill_(attn_mask, float("-inf"))
        attn_mask = new_attn_mask

    # adjust dropout probability
    if not training:
        dropout_p = 0.0

    #
    # (deep breath) calculate attention and out projection
    #
    attn_output, attn_output_weights = _scaled_dot_product_attention(q, k, v, attn_mask, dropout_p)
    attn_output = attn_output.transpose(0, 1).contiguous().view(tgt_len, bsz, embed_dim)
    attn_output = linear(attn_output, out_proj_weight, out_proj_bias)

    if need_weights:
        # average attention weights over heads
        attn_output_weights = attn_output_weights.view(bsz, num_heads, tgt_len, src_len)
        return attn_output, attn_output_weights.sum(dim=1) / num_heads
    else:
        return attn_output, None<|MERGE_RESOLUTION|>--- conflicted
+++ resolved
@@ -4153,14 +4153,8 @@
     if mode == "constant":
         return _VF.constant_pad_nd(input, pad, value)
     else:
-<<<<<<< HEAD
         assert value == 0.0, 'Padding mode "{}"" doesn\'t take in value argument'.format(mode)
-        if input.dim() == 3:
-            assert len(pad) == 2, "3D tensors expect 2 values for padding"
-=======
-        assert value == 0, 'Padding mode "{}"" doesn\'t take in value argument'.format(mode)
         if len(pad) == 2 and (input.dim() == 2 or input.dim() == 3):
->>>>>>> b4de17e4
             if mode == "reflect":
                 return torch._C._nn.reflection_pad1d(input, pad)
             elif mode == "replicate":
