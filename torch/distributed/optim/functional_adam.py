from typing import List, Dict, Optional, Tuple
import torch
import torch.optim._functional as F

from torch import Tensor

# Define a TorchScript compatible Functional Adam Optimizer
# where we use these optimizer in a functional way.
# Instead of using the `param.grad` when updating parameters,
# we explicitly allow the distributed optimizer pass gradients to
# the `step` function. In this way, we could separate the gradients
# and parameters and allow multithreaded trainer to update the
# parameters without data traces on accumulating to the same .grad.
# NOTE: This should be only used by distributed optimizer internals
# and not meant to expose to the user.
@torch.jit.script
class _FunctionalAdam(object):
    def __init__(
        self,
        params: List[Tensor],
        lr: float = 1e-3,
        betas: Tuple[float, float] = (0.9, 0.999),
        eps: float = 1e-8,
        weight_decay: float = 0.0,
        amsgrad: bool = False,
<<<<<<< HEAD
        _allow_empty_param_list: bool = False,
=======
        allow_empty_param_list: bool = False
>>>>>>> e302f317
    ):
        if not 0.0 <= lr:
            raise ValueError("Invalid learning rate: {}".format(lr))
        if not 0.0 <= eps:
            raise ValueError("Invalid epsilon value: {}".format(eps))
        if not 0.0 <= betas[0] < 1.0:
            raise ValueError("Invalid beta parameter at index 0: {}".format(betas[0]))
        if not 0.0 <= betas[1] < 1.0:
            raise ValueError("Invalid beta parameter at index 1: {}".format(betas[1]))
        if not 0.0 <= weight_decay:
            raise ValueError("Invalid weight_decay value: {}".format(weight_decay))

        self.defaults = {
            "lr": lr,
            "eps": eps,
            "beta1": betas[0],
            "beta2": betas[1],
            "weight_decay": weight_decay,
        }
        self.amsgrad = amsgrad
        self.state = torch.jit.annotate(Dict[torch.Tensor, Dict[str, torch.Tensor]], {})

<<<<<<< HEAD
        if len(params) == 0 and not _allow_empty_param_list:
=======
        if len(params) == 0 and not allow_empty_param_list:
>>>>>>> e302f317
            raise ValueError("optimizer got an empty parameter list")

        # NOTE: we only have one param_group and don't allow user to add additional
        # param group as it's not a common use case.
        self.param_group = {"params": params}

    def step_param(self, param: Tensor, grad: Optional[Tensor]):
        """
        Similar to step, but operates on a single parameter and optionally a
        gradient tensor.
        """
        params = [param]
        params_with_grad = []
        grads = []
        exp_avgs = []
        exp_avg_sqs = []
        max_exp_avg_sqs = []
        state_steps: List[int] = []
        if grad is not None:
            params_with_grad.append(param)
            grads.append(grad)
        if param not in self.state:
            self.state[param] = {}
            state = self.state[param]
            state['step'] = torch.tensor(0.0)
            state['exp_avg'] = torch.zeros_like(param, memory_format=torch.preserve_format)
            state['exp_avg_sq'] = torch.zeros_like(param, memory_format=torch.preserve_format)
            if self.amsgrad:
                state['max_exp_avg_sq'] = torch.zeros_like(param, memory_format=torch.preserve_format)

        state = self.state[param]
        exp_avgs.append(state['exp_avg'])
        exp_avg_sqs.append(state['exp_avg_sq'])

        if self.amsgrad:
            max_exp_avg_sqs.append(state['max_exp_avg_sq'])

        # update the steps for each param group update
        state['step'] += 1
        # record the step after step update
        state_steps.append(state['step'].item())
        with torch.no_grad():
            F.adam(params_with_grad,
                   grads,
                   exp_avgs,
                   exp_avg_sqs,
                   max_exp_avg_sqs,
                   state_steps,
                   amsgrad=self.amsgrad,
                   beta1=self.defaults['beta1'],
                   beta2=self.defaults['beta2'],
                   lr=self.defaults['lr'],
                   weight_decay=self.defaults['weight_decay'],
                   eps=self.defaults['eps'])

    def step(self, gradients: List[Optional[Tensor]]):
        params = self.param_group['params']
        params_with_grad = []
        grads = []
        exp_avgs = []
        exp_avg_sqs = []
        max_exp_avg_sqs = []
        state_steps: List[int] = []

        if len(params) != len(gradients):
            raise ValueError(
                "the gradients passed in does not equal to the size of the parameters!"
                + f"Params length: {len(params)}. "
                + f"Gradients length: {len(gradients)}"
            )

        for param, gradient in zip(self.param_group['params'], gradients):
            if gradient is not None:
                params_with_grad.append(param)
                grads.append(gradient)
                # Lazy state initialization
                if param not in self.state:
                    self.state[param] = {}
                    state = self.state[param]
                    state['step'] = torch.tensor(0.0)
                    # Exponential moving average of gradient values
                    state['exp_avg'] = torch.zeros_like(param, memory_format=torch.preserve_format)
                    # Exponential moving average of squared gradient values
                    state['exp_avg_sq'] = torch.zeros_like(param, memory_format=torch.preserve_format)
                    if self.amsgrad:
                        # Maintains max of all exp. moving avg. of sq. grad. values
                        state['max_exp_avg_sq'] = torch.zeros_like(param, memory_format=torch.preserve_format)

                state = self.state[param]

                exp_avgs.append(state['exp_avg'])
                exp_avg_sqs.append(state['exp_avg_sq'])

                if self.amsgrad:
                    max_exp_avg_sqs.append(state['max_exp_avg_sq'])

                # update the steps for each param group update
                state['step'] += 1
                # record the step after step update
                state_steps.append(state['step'].item())

        with torch.no_grad():
            F.adam(params_with_grad,
                   grads,
                   exp_avgs,
                   exp_avg_sqs,
                   max_exp_avg_sqs,
                   state_steps,
                   amsgrad=self.amsgrad,
                   beta1=self.defaults['beta1'],
                   beta2=self.defaults['beta2'],
                   lr=self.defaults['lr'],
                   weight_decay=self.defaults['weight_decay'],
                   eps=self.defaults['eps'])<|MERGE_RESOLUTION|>--- conflicted
+++ resolved
@@ -23,11 +23,7 @@
         eps: float = 1e-8,
         weight_decay: float = 0.0,
         amsgrad: bool = False,
-<<<<<<< HEAD
         _allow_empty_param_list: bool = False,
-=======
-        allow_empty_param_list: bool = False
->>>>>>> e302f317
     ):
         if not 0.0 <= lr:
             raise ValueError("Invalid learning rate: {}".format(lr))
@@ -50,11 +46,7 @@
         self.amsgrad = amsgrad
         self.state = torch.jit.annotate(Dict[torch.Tensor, Dict[str, torch.Tensor]], {})
 
-<<<<<<< HEAD
         if len(params) == 0 and not _allow_empty_param_list:
-=======
-        if len(params) == 0 and not allow_empty_param_list:
->>>>>>> e302f317
             raise ValueError("optimizer got an empty parameter list")
 
         # NOTE: we only have one param_group and don't allow user to add additional
