#pragma once

#include <torch/csrc/autograd/profiler_legacy.h>
#include <vector>

#ifdef USE_KINETO
// skip Kineto dependency on mobile
#ifdef C10_MOBILE
#undef USE_KINETO
#endif
#endif

#ifdef USE_KINETO
namespace libkineto {
struct TraceActivity;
class ActivityTraceInterface;
}
#endif

namespace torch {
namespace autograd {
namespace profiler {

enum class C10_API_ENUM ActivityType {
  CPU = 0,
  CUDA, // CUDA kernels, runtime
  NUM_KINETO_ACTIVITIES, // must be the last one
};

// NOLINTNEXTLINE(cppcoreguidelines-pro-type-member-init)
struct KinetoObserverContext : public at::ObserverContext {
  int64_t startUs;
  uint64_t correlationId;
  uint64_t startThreadId;
  uint64_t endThreadId;
  c10::optional<std::vector<std::vector<int64_t>>> shapes;
  c10::optional<std::vector<std::string>> dtypes;
  int64_t sequenceNr;
  uint64_t fwdThreadId;
  uint8_t recFunScope;
  c10::optional<std::vector<std::string>> stack;
  c10::optional<std::vector<std::string>> module_hierarchy;
  // Extra arguments for computing op flops
  c10::optional<std::unordered_map<std::string, c10::IValue>> extraArgs;
  CUDAEventStub cuda_event_start_ = nullptr;
  CUDAEventStub cuda_event_end_ = nullptr;
  int64_t debug_handle;
};

struct TORCH_API KinetoEvent {
  uint64_t startThreadId() const {
    return start_thread_id_;
  }

  KinetoEvent& startThreadId(uint64_t start_thread_id) {
    start_thread_id_ = start_thread_id;
    return *this;
  }

  uint64_t endThreadId() const {
    return end_thread_id_;
  }

  KinetoEvent& endThreadId(uint64_t end_thread_id) {
    end_thread_id_ = end_thread_id;
    return *this;
  }

  uint8_t activityType() const {
    return activity_type_;
  }

  KinetoEvent& activityType(uint8_t activity_type) {
    activity_type_ = activity_type;
    return *this;
  }

  uint64_t fwdThreadId() const {
    return fwd_thread_id_;
  }

  KinetoEvent& fwdThreadId(uint64_t fwd_thread_id) {
    fwd_thread_id_ = fwd_thread_id;
    return *this;
  }

  bool hasShapes() const {
    return shapes_ != c10::nullopt;
  }

  const std::vector<std::vector<int64_t>>& shapes() const {
    return *shapes_;
  }

  KinetoEvent& shapes(const std::vector<std::vector<int64_t>>& shapes) {
    shapes_ = shapes;
    return *this;
  }

  bool hasTypes() const {
    return dtypes_ != c10::nullopt;
  }

  const std::vector<std::string>& dtypes() const {
    return *dtypes_;
  }

  KinetoEvent& dtypes(const std::vector<std::string>& dtypes) {
    dtypes_ = dtypes;
    return *this;
  }

  uint64_t flops() const {
    return flops_;
  }

  KinetoEvent& flops(uint64_t flops) {
    flops_ = flops;
    return *this;
  }

  int64_t sequenceNr() const {
    return sequence_nr_;
  }

  KinetoEvent& sequenceNr(int64_t sequence_nr) {
    sequence_nr_ = sequence_nr;
    return *this;
  }

  bool hasStack() const {
    return stack_ != c10::nullopt;
  }

  const std::vector<std::string>& stack() const {
    return *stack_;
  }

<<<<<<< HEAD
  bool hasModuleHierarchy() const {
    return module_hierarchy_ != c10::nullopt;
  }

  const std::vector<std::string>& moduleHierarchy() const {
    return *module_hierarchy_;
  }

  uint8_t scope() const {
    return scope_;
  }

  KinetoEvent& startThreadId(uint64_t start_thread_id) {
    start_thread_id_ = start_thread_id;
    return *this;
  }

  KinetoEvent& endThreadId(uint64_t end_thread_id) {
    end_thread_id_ = end_thread_id;
    return *this;
  }

  KinetoEvent& fwdThreadId(uint64_t fwd_thread_id) {
    fwd_thread_id_ = fwd_thread_id;
    return *this;
  }

  KinetoEvent& shapes(const std::vector<std::vector<int64_t>>& shapes) {
    shapes_ = shapes;
    return *this;
  }

  KinetoEvent& dtypes(const std::vector<std::string>& dtypes) {
    dtypes_ = dtypes;
=======
  KinetoEvent& stack(const std::vector<std::string>& st) {
    stack_ = st;
>>>>>>> c8eda919
    return *this;
  }

  uint8_t scope() const {
    return scope_;
  }

  KinetoEvent& scope(uint8_t scope) {
    scope_ = scope;
    return *this;
  }

  std::string name() const {
    return name_;
  }

<<<<<<< HEAD
  KinetoEvent& moduleHierarchy(const std::vector<std::string>& module_hierarchy) {
    module_hierarchy_ = module_hierarchy;
    return *this;
  }

  KinetoEvent& scope(uint8_t scope) {
    scope_ = scope;
=======
  KinetoEvent& name(const std::string& evt_name) {
    name_ = evt_name;
>>>>>>> c8eda919
    return *this;
  }

  KinetoEvent& setAsync(bool is_async) {
    is_async_ = is_async;
    return *this;
  }

  c10::DeviceType deviceType() const {
    return (c10::DeviceType)device_type_;
  }

  KinetoEvent& deviceType(c10::DeviceType device_type) {
    device_type_ = (int8_t)device_type;
    return *this;
  }

  uint8_t deviceIndex() const {
    return device_index_;
  }

  KinetoEvent& deviceIndex(uint8_t device_index) {
    device_index_ = device_index;
    return *this;
  }

  int64_t nBytes() const {
    return nbytes_;
  }

  KinetoEvent& nBytes(int64_t nbytes) {
    nbytes_ = nbytes;
    return *this;
  }

<<<<<<< HEAD
  KinetoEvent& debugHandle(int64_t debug_handle) {
    debug_handle_ = debug_handle;
    return *this;
  }

  // Kineto fields

  KinetoEvent& activity(const libkineto::TraceActivity& activity);

  std::string name() const {
    return name_;
=======
  uint64_t startUs() const {
    return start_us_;
>>>>>>> c8eda919
  }

  KinetoEvent& startUs(uint64_t start_us) {
    start_us_ = start_us;
    return *this;
  }

  uint64_t durationUs() const {
    return duration_us_;
  }

  KinetoEvent& durationUs(uint64_t duration_us) {
    duration_us_ = duration_us;
    return *this;
  }

  bool isAsync() const {
    return is_async_;
  }

  uint64_t correlationId() const {
    return correlation_id_;
  }

  KinetoEvent& correlationId(uint64_t correlation_id)  {
    correlation_id_ = correlation_id;
    return *this;
  }

  uint64_t linkedCorrelationId() const {
    return linked_correlation_id_;
  }

  KinetoEvent& linkedCorrelationId(uint64_t linked_correlation_id) {
    linked_correlation_id_ = linked_correlation_id;
    return *this;
  }

  int64_t deviceResourceId() const {
    return device_resource_id_;
  }

  KinetoEvent& deviceResourceId(int64_t device_resource_id) {
    device_resource_id_ = device_resource_id;
    return *this;
  }

<<<<<<< HEAD
  int64_t debugHandle() const {
    return debug_handle_;
  }

  c10::DeviceType deviceType() const;

=======
>>>>>>> c8eda919
  int64_t cudaElapsedUs() const;

  uint64_t start_thread_id_ = 0;
  uint64_t end_thread_id_ = 0;
  uint64_t fwd_thread_id_ = 0;
  int64_t sequence_nr_ = -1;
  uint8_t scope_ = 0;

  uint8_t activity_type_ = 0;
  c10::optional<std::vector<std::vector<int64_t>>> shapes_;
  c10::optional<std::vector<std::string>> stack_;
  c10::optional<std::vector<std::string>> module_hierarchy_;
  c10::optional<std::vector<std::string>> dtypes_;
  uint64_t flops_ = 0;

  std::string name_;
  uint8_t device_index_ = 0;
  int8_t device_type_ = 0;
  uint64_t start_us_ = 0;
  uint64_t duration_us_ = 0;
  uint64_t correlation_id_ = 0;
  uint64_t linked_correlation_id_ = 0;
  int64_t device_resource_id_ = 0;
  int64_t nbytes_ = 0;
  bool is_async_{false};
  int64_t debug_handle_{-1};

  CUDAEventStub cuda_event_start_ = nullptr;
  CUDAEventStub cuda_event_end_ = nullptr;
};

// Consolidating events returned directly from Kineto
// with events manually created by us (e.g. start/stop marks,
// memory allocation events)
struct TORCH_API ProfilerResult {
  ProfilerResult();
#ifdef USE_KINETO
  ProfilerResult(
      uint64_t start_time,
      std::vector<KinetoEvent> events,
      std::unique_ptr<libkineto::ActivityTraceInterface> trace);
#else
  ProfilerResult(std::vector<KinetoEvent> events);
#endif // USE_KINETO
  ~ProfilerResult();

  uint64_t trace_start_us() const {
    return trace_start_us_;
  }

  const std::vector<KinetoEvent>& events() const {
    return events_;
  }

#ifdef USE_KINETO
  void save(const std::string& path);
#endif // USE_KINETO

 private:
  uint64_t trace_start_us_ = 0;
  std::vector<KinetoEvent> events_;
#ifdef USE_KINETO
  std::unique_ptr<libkineto::ActivityTraceInterface> trace_;
  bool saved_ = false;
#endif // USE_KINETO
};

TORCH_API void enableProfiler(
    const ProfilerConfig& config,
    const std::set<ActivityType>& activities,
    const std::unordered_set<at::RecordScope>& scopes = {});

TORCH_API std::unique_ptr<ProfilerResult> disableProfiler();

TORCH_API void prepareProfiler(
    const ProfilerConfig& config,
    const std::set<ActivityType>& activities);

TORCH_API void addMetadataJson(
    const std::string& key, const std::string& value);

} // namespace profiler
}} // namespace torch::autograd<|MERGE_RESOLUTION|>--- conflicted
+++ resolved
@@ -136,7 +136,20 @@
     return *stack_;
   }
 
-<<<<<<< HEAD
+  KinetoEvent& stack(const std::vector<std::string>& st) {
+    stack_ = st;
+    return *this;
+  }
+
+  uint8_t scope() const {
+    return scope_;
+  }
+
+  KinetoEvent& scope(uint8_t scope) {
+    scope_ = scope;
+    return *this;
+  }
+
   bool hasModuleHierarchy() const {
     return module_hierarchy_ != c10::nullopt;
   }
@@ -145,64 +158,26 @@
     return *module_hierarchy_;
   }
 
-  uint8_t scope() const {
-    return scope_;
-  }
-
-  KinetoEvent& startThreadId(uint64_t start_thread_id) {
-    start_thread_id_ = start_thread_id;
-    return *this;
-  }
-
-  KinetoEvent& endThreadId(uint64_t end_thread_id) {
-    end_thread_id_ = end_thread_id;
-    return *this;
-  }
-
-  KinetoEvent& fwdThreadId(uint64_t fwd_thread_id) {
-    fwd_thread_id_ = fwd_thread_id;
-    return *this;
-  }
-
-  KinetoEvent& shapes(const std::vector<std::vector<int64_t>>& shapes) {
-    shapes_ = shapes;
-    return *this;
-  }
-
-  KinetoEvent& dtypes(const std::vector<std::string>& dtypes) {
-    dtypes_ = dtypes;
-=======
-  KinetoEvent& stack(const std::vector<std::string>& st) {
-    stack_ = st;
->>>>>>> c8eda919
-    return *this;
-  }
-
-  uint8_t scope() const {
-    return scope_;
-  }
-
-  KinetoEvent& scope(uint8_t scope) {
-    scope_ = scope;
-    return *this;
+  KinetoEvent& moduleHierarchy(const std::vector<std::string>& module_hierarchy) {
+    module_hierarchy_ = module_hierarchy;
+    return *this;
+  }
+
+  KinetoEvent& debugHandle(int64_t debug_handle) {
+    debug_handle_ = debug_handle;
+    return *this;
+  }
+
+  int64_t debugHandle() const {
+    return debug_handle_;
   }
 
   std::string name() const {
     return name_;
   }
 
-<<<<<<< HEAD
-  KinetoEvent& moduleHierarchy(const std::vector<std::string>& module_hierarchy) {
-    module_hierarchy_ = module_hierarchy;
-    return *this;
-  }
-
-  KinetoEvent& scope(uint8_t scope) {
-    scope_ = scope;
-=======
   KinetoEvent& name(const std::string& evt_name) {
     name_ = evt_name;
->>>>>>> c8eda919
     return *this;
   }
 
@@ -238,22 +213,8 @@
     return *this;
   }
 
-<<<<<<< HEAD
-  KinetoEvent& debugHandle(int64_t debug_handle) {
-    debug_handle_ = debug_handle;
-    return *this;
-  }
-
-  // Kineto fields
-
-  KinetoEvent& activity(const libkineto::TraceActivity& activity);
-
-  std::string name() const {
-    return name_;
-=======
   uint64_t startUs() const {
     return start_us_;
->>>>>>> c8eda919
   }
 
   KinetoEvent& startUs(uint64_t start_us) {
@@ -301,15 +262,6 @@
     return *this;
   }
 
-<<<<<<< HEAD
-  int64_t debugHandle() const {
-    return debug_handle_;
-  }
-
-  c10::DeviceType deviceType() const;
-
-=======
->>>>>>> c8eda919
   int64_t cudaElapsedUs() const;
 
   uint64_t start_thread_id_ = 0;
