#include <c10/util/Optional.h>
#include <c10/core/ScalarType.h>
#include <torch/csrc/autograd/VariableTypeUtils.h>
#include <torch/csrc/autograd/FunctionsManual.h>
#include <torch/csrc/utils/memory.h>
#include <torch/csrc/autograd/autograd.h>
#include <ATen/TracerMode.h>
#include <ATen/RedispatchFunctions.h>
#include <ATen/core/op_registration/op_registration.h>
#include <c10/util/irange.h>
#include <torch/library.h>

using namespace at;
using namespace torch::autograd::generated;
using torch::autograd::CreationMeta;
using torch::autograd::as_view;

namespace torch { namespace autograd { namespace VariableType {

std::vector<at::DeprecatedTypeProperties*> allTypesForBackends(at::ArrayRef<at::Backend> backends) {
  std::vector<DeprecatedTypeProperties*> res;
  res.reserve(backends.size());
  for (auto p : backends) {
    for(const auto s : c10::irange(static_cast<int64_t>(ScalarType::NumOptions))) {
      auto& type = getDeprecatedTypeProperties(static_cast<Backend>(p), static_cast<ScalarType>(s));
      res.emplace_back(&type);
    }
  }
  return res;
}

C10_EXPORT std::vector<at::DeprecatedTypeProperties*> allCPUTypes() {
  return allTypesForBackends({ Backend::CPU, Backend::SparseCPU });
}

C10_EXPORT std::vector<at::DeprecatedTypeProperties*> allCUDATypes() {
  at::globalContext().lazyInitCUDA();
  return allTypesForBackends({ Backend::CUDA, Backend::SparseCUDA });
}

namespace {
const Variable & checked_cast_variable(const Tensor & t, const char * name, int pos) {
  if (!t.defined()) {
    AT_ERROR("Expected a Tensor of type Variable but found an undefined Tensor for argument #", pos, " '", name, "'");
  }
  return t;
}

Variable & checked_cast_variable(Tensor & t, const char * name, int pos) {
  if (!t.defined()) {
    AT_ERROR("Expected a Tensor of type Variable but found an undefined Tensor for argument #", pos, " '", name, "'");
  }
  return t;
}
}

const Tensor & unpack(const Tensor & t, const char * name, int pos) {
  return checked_cast_variable(t, name, pos);
}

Tensor & unpack(Tensor & t, const char * name, int pos) {
  return checked_cast_variable(t, name, pos);
}

Tensor unpack_opt(const Tensor & t, const char * name, int pos) {
  if (!t.defined()) {
    return Tensor();
  }
  return unpack(t, name, pos);
}

std::vector<at::Tensor> unpack(at::TensorList tl, const char *name, int pos) {
  std::vector<at::Tensor> ret(tl.size());
  for (size_t i = 0; i < tl.size(); ++i) {
    const auto &t = tl[i];
    if (!t.defined()) {
      continue;
    }
    ret[i] = static_cast<const Variable&>(t);
  }
  return ret;
}

namespace {

// Taken from codegened version
Tensor _fw_primal(c10::DispatchKeySet ks, const Tensor & self, int64_t level) {
  auto& self_ = unpack(self, "self", 0);
  std::shared_ptr<Identity> grad_fn;
  if (compute_requires_grad( self )) {
    grad_fn = std::make_shared<Identity>();
    grad_fn->set_next_edges(collect_next_edges( self ));
  }
<<<<<<< HEAD
  auto tmp = ([&]() {
    at::AutoDispatchBelowAutograd non_var_type_mode(true);
    return self_.alias();
  })();
  std::function<at::Tensor(const at::Tensor&)> func=nullptr;
  if (!self.unsafeGetTensorImpl()->support_as_strided()) {
    auto size_vec = self.sizes().vec();
    func = [=](const at::Tensor& input_base) {
      return input_base.view(size_vec);
    };
  }
  auto result = as_view(/* base */ self, /* output */ tmp, /* is_bw_differentiable */ true,
                        /* is_fw_differentiable */ false, /* view_func */ func, /* creation_meta */ CreationMeta::DEFAULT);
=======

  auto result = ([&]() {
    at::AutoDispatchBelowAutograd guard;
    return at::redispatch::_fw_primal(ks & c10::after_autograd_keyset, self_, level);
  })();

>>>>>>> 98fcdb80
  if (grad_fn) {
      set_history(flatten_tensor_args( result ), grad_fn);
  }
  if (generated::details::isFwGradDefined(self)) {
    // Modified from original codegen
    // We explicitly want to ignore the forward grad at the given level
    TORCH_CHECK(level == 0, "Invalid level given to _fw_primal");
    // End modified from original codegen
  }
  return result;
}

// We don't have an outplace copy, so this can't be generated automatically
Tensor & copy_(c10::DispatchKeySet ks, Tensor & self, const Tensor & src, bool non_blocking) {
  // TODO: once copy is exposed in Declarations.yaml we may be able to bind
  // it automatically
  auto& self_ = unpack(self, "self", 0);
  auto& src_ = unpack(src, "src", 1);
  std::shared_ptr<CopyBackwards> grad_fn;
  auto requires_grad = compute_requires_grad(self, src);
  requires_grad &= isDifferentiableType(self.scalar_type());
  check_inplace(self, requires_grad);
  if (requires_grad) {
    grad_fn = std::make_shared<CopyBackwards>();
    grad_fn->set_next_edges(collect_next_edges(self, src));
    grad_fn->src_options = src.options();
    grad_fn->src_device = src.device();
  }
  {
<<<<<<< HEAD
    at::AutoDispatchBelowAutograd non_var_type_mode(true);
=======
    at::AutoDispatchBelowAutograd mode;
>>>>>>> 98fcdb80
    at::redispatch::copy_(ks & c10::after_autograd_keyset, self_, src_, non_blocking);
  }
  rebase_history(self , std::move(grad_fn));

  if (isDifferentiableType(self.scalar_type()) &&
      (generated::details::isFwGradDefined(self) || generated::details::isFwGradDefined(src))) {
    auto self_fw_grad = generated::details::toNonOptFwGrad(self);
    auto src_fw_grad = generated::details::toNonOptFwGrad(src);
    Tensor new_fw_grad;
    if (self_fw_grad.defined()) {
      if (src_fw_grad.defined()) {
        new_fw_grad = self_fw_grad.copy_(src_fw_grad);
      } else {
        new_fw_grad = self_fw_grad.fill_(0);
      }
    } else {
      new_fw_grad = src_fw_grad;
    }
    self._set_fw_grad(new_fw_grad, /* level */ 0, /* is_inplace_op */ true);
  }

  return self;
}

<<<<<<< HEAD
Tensor& resize_(
    c10::DispatchKeySet ks,
    Tensor& self,
=======
const Tensor& resize_(
    c10::DispatchKeySet ks,
    const Tensor& self,
>>>>>>> 98fcdb80
    IntArrayRef size,
    c10::optional<MemoryFormat> optional_memory_format) {
  auto& self_ = unpack(self, "self", 0);
  if (self.requires_grad()) {
    AT_ERROR("cannot resize variables that require grad");
  }
  {
<<<<<<< HEAD
    at::AutoDispatchBelowAutograd non_var_type_mode(true);
=======
    at::AutoDispatchBelowAutograd mode;
>>>>>>> 98fcdb80
    at::redispatch::resize_(ks & c10::after_autograd_keyset, self_, size, optional_memory_format);
  }

  if (self._fw_grad(/* level */ 0).defined()) {
    AT_ERROR("cannot resize variables that has a forward grad");
  }

  return self;
}

<<<<<<< HEAD
Tensor& resize_as_(
    c10::DispatchKeySet ks,
    Tensor& self,
=======
const Tensor& resize_as_(
    c10::DispatchKeySet ks,
    const Tensor& self,
>>>>>>> 98fcdb80
    const Tensor& the_template,
    c10::optional<MemoryFormat> optional_memory_format) {
  auto& self_ = unpack(self, "self", 0);
  auto& the_template_ = unpack(the_template, "the_template", 1);
  if (self.requires_grad()) {
    AT_ERROR("cannot resize variables that require grad");
  }
  {
<<<<<<< HEAD
    at::AutoDispatchBelowAutograd non_var_type_mode(true);
=======
    at::AutoDispatchBelowAutograd mode;
>>>>>>> 98fcdb80
    at::redispatch::resize_as_(ks & c10::after_autograd_keyset, self_, the_template_, optional_memory_format);
  }

  // Handle fw grad
  if (self._fw_grad(/* level */ 0).defined()) {
    AT_ERROR("cannot resize variables that has a forward grad");
  }
  return self;
}

Tensor detach(c10::DispatchKeySet ks, const Tensor & self) {
  auto& self_ = unpack(self, "self", 0);
  RECORD_FUNCTION("detach", std::vector<c10::IValue>({self}));
<<<<<<< HEAD
  std::function<at::Tensor(const at::Tensor&)> func=nullptr;
  auto result = as_view(/* base */ self, /* output */ self, /* is_bw_differentiable */ false,
                        /* is_fw_differentiable */ true, /* view_func */ func, /* creation_meta */ CreationMeta::DEFAULT,
                        /*allow_tensor_metadata_change=*/false);
  namedinference::propagate_names(result, self);

  // detach only backward gradients for both primal and tangent
  if (self._fw_grad(/* level */ 0).defined()) {
    auto new_fw_grad = self._fw_grad(/* level */ 0).detach();
    result._set_fw_grad(new_fw_grad, /* level */ 0, /* is_inplace_op */ false);
  }
=======
  auto result = ([&]() {
    at::AutoDispatchBelowAutograd guard;
    return at::redispatch::detach(ks & c10::after_autograd_keyset, self_);
  })();
  namedinference::propagate_names(result, self);

  // Detach the forward grads by not setting anything on the result
>>>>>>> 98fcdb80

  return result;
}

Tensor & detach_(c10::DispatchKeySet ks, Tensor & self) {
  RECORD_FUNCTION("detach_", std::vector<c10::IValue>({self}));
  if (self.is_view()) {
    // NB: is_view() ==> get_autograd_meta()
    auto diff_view_meta = static_cast<torch::autograd::DifferentiableViewMeta*>(torch::autograd::impl::get_autograd_meta(self));
    // See NOTE [ View + Inplace detection ]
    if (diff_view_meta->get_creation_meta() == CreationMeta::MULTI_OUTPUT_SAFE) {
        TORCH_WARN("This view is an output of a function that "
                   "returns multiple views. Detaching such views inplace "
                   "is being deprecated and will be forbidden "
                   "starting from version 1.8. Consider using detach() instead "
                   "of detach_(). Alternatively, create this view with an "
                   "`unsafe_` version of the function that produced it.");
    } else {
      AT_ERROR("Can't detach views in-place. Use detach() instead. "
               "If you are using DistributedDataParallel (DDP) for training, "
               "and gradient_as_bucket_view is set as True, gradients are "
               "views of DDP buckets, and hence detach_() cannot be called "
               "on these gradients. To fix this error, please refer to the "
               "Optimizer.zero_grad() function in torch/optim/optimizer.py "
               "as the solution.");
    }
  }
  // I think the choice here is conservative.  In principle, doing
  // an in-place detach should give us the ability to just clear
  // the autograd meta.  But this function ONLY resets requires_grad,
  // grad_fn and output_nr; there's other metadata like debug name
  // and hooks which aren't cleared.  Is this function supposed to
  // clear those too? I'm not too sure, so I'm leaving it be for now.
  auto autograd_meta = impl::materialize_autograd_meta(self);
  autograd_meta->set_requires_grad(false, self.unsafeGetTensorImpl());
  autograd_meta->grad_fn_.reset();
  autograd_meta->output_nr_ = 0;
<<<<<<< HEAD

  // detach only backward gradients for both primal and tangent
  if (self._fw_grad(/* level */ 0).defined()) {
    self._fw_grad(/* level */ 0).detach_();
  }
=======
  autograd_meta->fw_grad_.reset();
>>>>>>> 98fcdb80

  return self;
}

// Ops in the following registration list are registered as
//   (1) CompositeImplicitAutograd kernels
//   (2) Autograd kernels
//   (3) CompositeExplicitAutograd kernels and additionally Autograd kernels
// The reason for (3) is that ops that also use dispatch (e.g. register CPU/CUDA/QuantizedCPU
// kernels) will skip picking up CompositeImplicitAutograd kernels for Autograd, so we register them to both
// CompositeExplicitAutograd and Autograd instead. See
// https://github.com/pytorch/pytorch/tree/master/aten/src/ATen/native#choosing-the-right-dispatch-keyword
// for more details.
// Invariant:
// - Ops registered to CompositeImplicitAutograd or CompositeExplicitAutograd below must match `MANUAL_BACKEND` set in tools/autograd/gen_variable_type.py.
//   and they have manual_kernel_registration=True in native_functions.yaml.
// - Ops registered to DispatchKey::Autograd below must be included in `MANUAL_AUTOGRAD` in tools/autograd/gen_variable_type.py

TORCH_LIBRARY_IMPL(aten, Autograd, m) {
  m.impl("resize_", torch::dispatch(DispatchKey::Autograd, TORCH_FN(VariableType::resize_)));
  m.impl("resize_as_", torch::dispatch(DispatchKey::Autograd, TORCH_FN(VariableType::resize_as_)));
  m.impl("detach", torch::dispatch(DispatchKey::Autograd, TORCH_FN(VariableType::detach)));
  m.impl("detach_", torch::dispatch(DispatchKey::Autograd, TORCH_FN(VariableType::detach_)));
  m.impl("copy_", torch::dispatch(DispatchKey::Autograd, TORCH_FN(VariableType::copy_)));
  m.impl("_fw_primal", torch::dispatch(DispatchKey::Autograd, TORCH_FN(VariableType::_fw_primal)));
}

}  // namespace
}} // namespace autograd::VariableType

<<<<<<< HEAD
namespace InplaceOrView {
  Tensor & copy_(c10::DispatchKeySet ks, Tensor & self, const Tensor & src, bool non_blocking) {
    {
      at::AutoDispatchBelowInplaceOrView guard;
      at::redispatch::copy_(ks & c10::after_InplaceOrView_keyset, self, src, non_blocking);
    }
    torch::autograd::increment_version(self);
    return self;
  }

  namespace {
    TORCH_LIBRARY_IMPL(aten, InplaceOrView, m) {
      m.impl("copy_", torch::dispatch(DispatchKey::InplaceOrView, TORCH_FN(InplaceOrView::copy_)));
    }
  } // namespace
} // namespace InplaceOrView
=======
namespace ADInplaceOrView {
  #define CREATION_META_DEFINITION InferenceMode::is_enabled() ? CreationMeta::INFERENCE_MODE : (at::GradMode::is_enabled() ? CreationMeta::DEFAULT : CreationMeta::NO_GRAD_MODE)

  Tensor & copy_(c10::DispatchKeySet ks, Tensor & self, const Tensor & src, bool non_blocking) {
    {
      at::AutoDispatchBelowADInplaceOrView guard;
      at::redispatch::copy_(ks & c10::after_ADInplaceOrView_keyset, self, src, non_blocking);
    }
    torch::autograd::increment_version(self);
    return self;
  }

  Tensor detach(c10::DispatchKeySet ks, const Tensor & self) {
    auto out = ([&]() {
      at::AutoDispatchBelowADInplaceOrView guard;
      // Make an empty shallow copy, the as_view call below will fill in the proper fields
      return Tensor(self.getIntrusivePtr()->shallow_copy_and_detach(
        /*version_counter=*/0,
        /*allow_tensor_metadata_change=*/false));
    })();
    std::function<at::Tensor(const at::Tensor&)> func=nullptr;
    auto result = as_view(/* base */ self, /* output */ out, /* is_bw_differentiable */ false,
                          /* is_fw_differentiable */ false, /* view_func */ func,
                          /* creation_meta */ CreationMeta::DEFAULT,
                          /*allow_tensor_metadata_change=*/false);

    return result;
  }

  Tensor _fw_primal(c10::DispatchKeySet ks, const Tensor & self, int64_t level) {
    auto tmp = ([&]() {
      at::AutoDispatchBelowADInplaceOrView guard;
      // Make an empty shallow copy, the as_view call below will fill in the proper fields
      return Tensor(self.getIntrusivePtr()->shallow_copy_and_detach(
        /*version_counter=*/0,
        /*allow_tensor_metadata_change=*/false));
    })();
    std::function<at::Tensor(const at::Tensor&)> func=nullptr;
    if (!self.unsafeGetTensorImpl()->support_as_strided()) {
      auto size_vec = self.sizes().vec();
      func = [=](const at::Tensor& input_base) {
        return input_base.view(size_vec);
      };
    }
    auto result = as_view(/* base */ self, /* output */ tmp, /* is_bw_differentiable */ true,
                          /* is_fw_differentiable */ false, /* view_func */ func, /* creation_meta */ CREATION_META_DEFINITION);

    return result;
  }

  namespace {
    TORCH_LIBRARY_IMPL(aten, ADInplaceOrView, m) {
      m.impl("copy_", torch::dispatch(DispatchKey::ADInplaceOrView, TORCH_FN(ADInplaceOrView::copy_)));
      m.impl("detach", torch::dispatch(DispatchKey::ADInplaceOrView, TORCH_FN(ADInplaceOrView::detach)));
      m.impl("_fw_primal", torch::dispatch(DispatchKey::ADInplaceOrView, TORCH_FN(ADInplaceOrView::_fw_primal)));
    }
  } // namespace
} // namespace ADInplaceOrView
>>>>>>> 98fcdb80
} // namespace torch<|MERGE_RESOLUTION|>--- conflicted
+++ resolved
@@ -91,28 +91,12 @@
     grad_fn = std::make_shared<Identity>();
     grad_fn->set_next_edges(collect_next_edges( self ));
   }
-<<<<<<< HEAD
-  auto tmp = ([&]() {
-    at::AutoDispatchBelowAutograd non_var_type_mode(true);
-    return self_.alias();
-  })();
-  std::function<at::Tensor(const at::Tensor&)> func=nullptr;
-  if (!self.unsafeGetTensorImpl()->support_as_strided()) {
-    auto size_vec = self.sizes().vec();
-    func = [=](const at::Tensor& input_base) {
-      return input_base.view(size_vec);
-    };
-  }
-  auto result = as_view(/* base */ self, /* output */ tmp, /* is_bw_differentiable */ true,
-                        /* is_fw_differentiable */ false, /* view_func */ func, /* creation_meta */ CreationMeta::DEFAULT);
-=======
 
   auto result = ([&]() {
     at::AutoDispatchBelowAutograd guard;
     return at::redispatch::_fw_primal(ks & c10::after_autograd_keyset, self_, level);
   })();
 
->>>>>>> 98fcdb80
   if (grad_fn) {
       set_history(flatten_tensor_args( result ), grad_fn);
   }
@@ -142,11 +126,7 @@
     grad_fn->src_device = src.device();
   }
   {
-<<<<<<< HEAD
-    at::AutoDispatchBelowAutograd non_var_type_mode(true);
-=======
     at::AutoDispatchBelowAutograd mode;
->>>>>>> 98fcdb80
     at::redispatch::copy_(ks & c10::after_autograd_keyset, self_, src_, non_blocking);
   }
   rebase_history(self , std::move(grad_fn));
@@ -171,15 +151,9 @@
   return self;
 }
 
-<<<<<<< HEAD
-Tensor& resize_(
-    c10::DispatchKeySet ks,
-    Tensor& self,
-=======
 const Tensor& resize_(
     c10::DispatchKeySet ks,
     const Tensor& self,
->>>>>>> 98fcdb80
     IntArrayRef size,
     c10::optional<MemoryFormat> optional_memory_format) {
   auto& self_ = unpack(self, "self", 0);
@@ -187,11 +161,7 @@
     AT_ERROR("cannot resize variables that require grad");
   }
   {
-<<<<<<< HEAD
-    at::AutoDispatchBelowAutograd non_var_type_mode(true);
-=======
     at::AutoDispatchBelowAutograd mode;
->>>>>>> 98fcdb80
     at::redispatch::resize_(ks & c10::after_autograd_keyset, self_, size, optional_memory_format);
   }
 
@@ -202,15 +172,9 @@
   return self;
 }
 
-<<<<<<< HEAD
-Tensor& resize_as_(
-    c10::DispatchKeySet ks,
-    Tensor& self,
-=======
 const Tensor& resize_as_(
     c10::DispatchKeySet ks,
     const Tensor& self,
->>>>>>> 98fcdb80
     const Tensor& the_template,
     c10::optional<MemoryFormat> optional_memory_format) {
   auto& self_ = unpack(self, "self", 0);
@@ -219,11 +183,7 @@
     AT_ERROR("cannot resize variables that require grad");
   }
   {
-<<<<<<< HEAD
-    at::AutoDispatchBelowAutograd non_var_type_mode(true);
-=======
     at::AutoDispatchBelowAutograd mode;
->>>>>>> 98fcdb80
     at::redispatch::resize_as_(ks & c10::after_autograd_keyset, self_, the_template_, optional_memory_format);
   }
 
@@ -237,19 +197,6 @@
 Tensor detach(c10::DispatchKeySet ks, const Tensor & self) {
   auto& self_ = unpack(self, "self", 0);
   RECORD_FUNCTION("detach", std::vector<c10::IValue>({self}));
-<<<<<<< HEAD
-  std::function<at::Tensor(const at::Tensor&)> func=nullptr;
-  auto result = as_view(/* base */ self, /* output */ self, /* is_bw_differentiable */ false,
-                        /* is_fw_differentiable */ true, /* view_func */ func, /* creation_meta */ CreationMeta::DEFAULT,
-                        /*allow_tensor_metadata_change=*/false);
-  namedinference::propagate_names(result, self);
-
-  // detach only backward gradients for both primal and tangent
-  if (self._fw_grad(/* level */ 0).defined()) {
-    auto new_fw_grad = self._fw_grad(/* level */ 0).detach();
-    result._set_fw_grad(new_fw_grad, /* level */ 0, /* is_inplace_op */ false);
-  }
-=======
   auto result = ([&]() {
     at::AutoDispatchBelowAutograd guard;
     return at::redispatch::detach(ks & c10::after_autograd_keyset, self_);
@@ -257,7 +204,6 @@
   namedinference::propagate_names(result, self);
 
   // Detach the forward grads by not setting anything on the result
->>>>>>> 98fcdb80
 
   return result;
 }
@@ -295,15 +241,7 @@
   autograd_meta->set_requires_grad(false, self.unsafeGetTensorImpl());
   autograd_meta->grad_fn_.reset();
   autograd_meta->output_nr_ = 0;
-<<<<<<< HEAD
-
-  // detach only backward gradients for both primal and tangent
-  if (self._fw_grad(/* level */ 0).defined()) {
-    self._fw_grad(/* level */ 0).detach_();
-  }
-=======
   autograd_meta->fw_grad_.reset();
->>>>>>> 98fcdb80
 
   return self;
 }
@@ -334,24 +272,6 @@
 }  // namespace
 }} // namespace autograd::VariableType
 
-<<<<<<< HEAD
-namespace InplaceOrView {
-  Tensor & copy_(c10::DispatchKeySet ks, Tensor & self, const Tensor & src, bool non_blocking) {
-    {
-      at::AutoDispatchBelowInplaceOrView guard;
-      at::redispatch::copy_(ks & c10::after_InplaceOrView_keyset, self, src, non_blocking);
-    }
-    torch::autograd::increment_version(self);
-    return self;
-  }
-
-  namespace {
-    TORCH_LIBRARY_IMPL(aten, InplaceOrView, m) {
-      m.impl("copy_", torch::dispatch(DispatchKey::InplaceOrView, TORCH_FN(InplaceOrView::copy_)));
-    }
-  } // namespace
-} // namespace InplaceOrView
-=======
 namespace ADInplaceOrView {
   #define CREATION_META_DEFINITION InferenceMode::is_enabled() ? CreationMeta::INFERENCE_MODE : (at::GradMode::is_enabled() ? CreationMeta::DEFAULT : CreationMeta::NO_GRAD_MODE)
 
@@ -410,5 +330,4 @@
     }
   } // namespace
 } // namespace ADInplaceOrView
->>>>>>> 98fcdb80
 } // namespace torch