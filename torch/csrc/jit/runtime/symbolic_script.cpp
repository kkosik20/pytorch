--- conflicted
+++ resolved
@@ -439,8 +439,6 @@
                 return grad_self, grad_other
 
             return torch.matmul(self, other), backward
-<<<<<<< HEAD
-=======
 
         def linear(input : Tensor,
                    weight : Tensor,
@@ -460,7 +458,6 @@
             return result, backward
     )",
     R"(
->>>>>>> 232a0fe0
         def addcmul(self,
                     tensor1,
                     tensor2,
