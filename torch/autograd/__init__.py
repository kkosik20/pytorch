--- conflicted
+++ resolved
@@ -263,12 +263,8 @@
 from torch._C._autograd import (DeviceType, ProfilerActivity, ProfilerState, ProfilerConfig, ProfilerEvent,
                                 _enable_profiler_legacy, _disable_profiler_legacy, _profiler_enabled,
                                 _enable_record_function, _set_empty_test_observer, kineto_available,
-<<<<<<< HEAD
-                                _supported_activities, _add_metadata_json, SavedTensor)
-=======
-                                _supported_kineto_activities, _add_metadata_json, SavedTensor,
+                                _supported_activities, _add_metadata_json, SavedTensor,
                                 _register_default_hooks, _reset_default_hooks)
->>>>>>> 37d56627
 
 from torch._C._autograd import (_ProfilerResult, _KinetoEvent,
                                 _prepare_profiler, _enable_profiler, _disable_profiler)
