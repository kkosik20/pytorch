#include <ATen/ATen.h>

#include <ATen/Dispatch.h>
#include <ATen/native/Copy.h>
#include <ATen/native/TensorIterator.h>
#include <ATen/native/cpu/Loops.h>
#include <c10/util/TypeCast.h>
#include <ATen/native/cpu/zmath.h>

namespace at {
namespace native {
namespace {

static void copy_kernel(TensorIterator& iter, bool non_blocking) {
  ScalarType dtype = iter.dtype(0);
  if (dtype == iter.dtype(1)) {
    // TODO: as the majority of these operations can be done treating
    // their datatypes as opaque bit patterns, we don't actually need
    // separate instantiations per dtype; we only need a separate
    // instantiation per dtype size.  This would probably save us a
    // little bit of code size here
    // TODO: not sure if optimizer is able to compile two levels of
    // conditionals into a single jump table.  We should have a
    // single jump table here; might be worth just writing out the
    // dispatch statement by hand instead of using AT_DISPATCH
    if (iter.tensor(0).is_neg() == iter.tensor(1).is_neg()) {
      if (dtype == ScalarType::Half) {
      cpu_kernel(iter, [=](at::Half a) -> at::Half { return a; });
<<<<<<< HEAD
      } else if (dtype == ScalarType::ComplexHalf) {
        cpu_kernel(iter, [=](c10::complex<at::Half> a) -> c10::complex<at::Half> { return a; });
      } else if (isQIntType(dtype)) {
        AT_DISPATCH_QINT_TYPES(dtype, "copy_kernel", [&] {
          cpu_kernel_vec(
              iter,
              [=](scalar_t a) -> scalar_t { return a; },
              [=](Vec256<scalar_t> a) -> Vec256<scalar_t> { return a; });
        });
      } else if (isComplexType(dtype)) {
        if (iter.tensor(0).is_conj() == iter.tensor(1).is_conj()) {
          AT_DISPATCH_COMPLEX_TYPES(dtype, "copy_kernel", [&] {
              cpu_kernel_vec(
                iter,
                [=](scalar_t a) -> scalar_t { return a; },
                [=](Vec256<scalar_t> a) -> Vec256<scalar_t> { return a; });
            });
        } else {
          AT_DISPATCH_COMPLEX_TYPES(dtype, "conj_kernel", [&] {
              cpu_kernel_vec(
                iter,
                [=](scalar_t a) -> scalar_t { return conj_impl(a); },
                [=](Vec256<scalar_t> a) -> Vec256<scalar_t> { return a.conj(); });
            });
        }
      } else {
        AT_DISPATCH_ALL_TYPES_AND2(
            ScalarType::Bool, ScalarType::BFloat16,dtype, "copy_kernel", [&] {
              cpu_kernel_vec(
                  iter,
                  [=](scalar_t a) -> scalar_t { return a; },
                  [=](Vec256<scalar_t> a) { return a; });
            });
=======
    } else if (dtype == ScalarType::ComplexHalf) {
      cpu_kernel(iter, [=](c10::complex<at::Half> a) -> c10::complex<at::Half> { return a; });
    } else if (isQIntType(dtype)) {
      AT_DISPATCH_QINT_TYPES(dtype, "copy_kernel", [&] {
        cpu_kernel_vec(
            iter,
            [=](scalar_t a) -> scalar_t { return a; },
            [=](Vectorized<scalar_t> a) -> Vectorized<scalar_t> { return a; });
      });
    } else if (isComplexType(dtype)) {
      if (iter.tensor(0).is_conj() == iter.tensor(1).is_conj()) {
        AT_DISPATCH_COMPLEX_TYPES(dtype, "copy_kernel", [&] {
            cpu_kernel_vec(
              iter,
              [=](scalar_t a) -> scalar_t { return a; },
              [=](Vectorized<scalar_t> a) -> Vectorized<scalar_t> { return a; });
          });
      } else {
        AT_DISPATCH_COMPLEX_TYPES(dtype, "conj_kernel", [&] {
            cpu_kernel_vec(
              iter,
              [=](scalar_t a) -> scalar_t { return conj_impl(a); },
              [=](Vectorized<scalar_t> a) -> Vectorized<scalar_t> { return a.conj(); });
          });
>>>>>>> dfc1543a
      }
    } else {
      if (dtype == ScalarType::Half) {
      cpu_kernel(iter, [=](at::Half a) -> at::Half { return -a; });
      } else if (isComplexType(dtype)) {
        if (iter.tensor(0).is_conj() == iter.tensor(1).is_conj()) {
          AT_DISPATCH_COMPLEX_TYPES(dtype, "copy_kernel", [&] {
              cpu_kernel_vec(
                iter,
<<<<<<< HEAD
                [=](scalar_t a) -> scalar_t { return -a; },
                [=](Vec256<scalar_t> a) -> Vec256<scalar_t> { return a.neg(); });
            });
        } else {
          AT_DISPATCH_COMPLEX_TYPES(dtype, "conj_kernel", [&] {
              cpu_kernel_vec(
                iter,
                [=](scalar_t a) -> scalar_t { return -1 * conj_impl(a); },
                [=](Vec256<scalar_t> a) -> Vec256<scalar_t> { return a.neg().conj(); });
            });
        }
      } else {
          AT_DISPATCH_ALL_TYPES_AND2(
            ScalarType::Bool, ScalarType::BFloat16,dtype, "copy_kernel", [&] {
              cpu_kernel_vec(
                  iter,
                  [=](scalar_t a) -> scalar_t { return -a; },
                  [=](Vec256<scalar_t> a) { return a.neg(); });
            });
      }
=======
                [=](scalar_t a) -> scalar_t { return a; },
                [=](Vectorized<scalar_t> a) { return a; });
          });
>>>>>>> dfc1543a
    }
  } else {
    AT_DISPATCH_ALL_TYPES_AND_COMPLEX_AND3(ScalarType::Half, ScalarType::Bool, ScalarType::BFloat16, dtype, "copy_", [&] {
      using dest_t = scalar_t;
      AT_DISPATCH_ALL_TYPES_AND_COMPLEX_AND3(ScalarType::Half, ScalarType::Bool, ScalarType::BFloat16, iter.dtype(1), "copy_", [&] {
        // Note (@zasdfgbnm):
        //
        // The code below can not be simplified as
        //    cpu_kernel(iter, c10::static_cast_with_inter_type<dest_t, scalar_t>::apply);
        //
        // because this would force the compiler to instantiate the inline function and generate a function call in the loop
        // instead of inlining it, making all the optimizations like vectorization impossible.
        // You can verify this by looking the the symbols of `libtorch_cpu.so`:
        //
        //    readelf -Ws libtorch_cpu.so | grep static_cast_with_inter_type
        //
        // If done correctly, the above command should have no output.
        //
        // See: https://github.com/pytorch/pytorch/issues/31271
        cpu_kernel(iter, [](scalar_t src) -> dest_t {
          return c10::static_cast_with_inter_type<dest_t, scalar_t>::apply(src); });
      });
    });
    if (iter.tensor(0).is_conj() != iter.tensor(1).is_conj()) {
      iter.tensor(0).conj_physical_();
    }
  }
}

} // anonymous namespace

// NOLINTNEXTLINE(cppcoreguidelines-avoid-non-const-global-variables)
REGISTER_DISPATCH(copy_stub, &copy_kernel);

} // namespace native
} // namespace at<|MERGE_RESOLUTION|>--- conflicted
+++ resolved
@@ -26,7 +26,6 @@
     if (iter.tensor(0).is_neg() == iter.tensor(1).is_neg()) {
       if (dtype == ScalarType::Half) {
       cpu_kernel(iter, [=](at::Half a) -> at::Half { return a; });
-<<<<<<< HEAD
       } else if (dtype == ScalarType::ComplexHalf) {
         cpu_kernel(iter, [=](c10::complex<at::Half> a) -> c10::complex<at::Half> { return a; });
       } else if (isQIntType(dtype)) {
@@ -34,7 +33,7 @@
           cpu_kernel_vec(
               iter,
               [=](scalar_t a) -> scalar_t { return a; },
-              [=](Vec256<scalar_t> a) -> Vec256<scalar_t> { return a; });
+              [=](Vectorized<scalar_t> a) -> Vectorized<scalar_t> { return a; });
         });
       } else if (isComplexType(dtype)) {
         if (iter.tensor(0).is_conj() == iter.tensor(1).is_conj()) {
@@ -42,14 +41,14 @@
               cpu_kernel_vec(
                 iter,
                 [=](scalar_t a) -> scalar_t { return a; },
-                [=](Vec256<scalar_t> a) -> Vec256<scalar_t> { return a; });
+                [=](Vectorized<scalar_t> a) -> Vectorized<scalar_t> { return a; });
             });
         } else {
           AT_DISPATCH_COMPLEX_TYPES(dtype, "conj_kernel", [&] {
               cpu_kernel_vec(
                 iter,
                 [=](scalar_t a) -> scalar_t { return conj_impl(a); },
-                [=](Vec256<scalar_t> a) -> Vec256<scalar_t> { return a.conj(); });
+                [=](Vectorized<scalar_t> a) -> Vectorized<scalar_t> { return a.conj(); });
             });
         }
       } else {
@@ -58,34 +57,8 @@
               cpu_kernel_vec(
                   iter,
                   [=](scalar_t a) -> scalar_t { return a; },
-                  [=](Vec256<scalar_t> a) { return a; });
+                  [=](Vectorized<scalar_t> a) { return a; });
             });
-=======
-    } else if (dtype == ScalarType::ComplexHalf) {
-      cpu_kernel(iter, [=](c10::complex<at::Half> a) -> c10::complex<at::Half> { return a; });
-    } else if (isQIntType(dtype)) {
-      AT_DISPATCH_QINT_TYPES(dtype, "copy_kernel", [&] {
-        cpu_kernel_vec(
-            iter,
-            [=](scalar_t a) -> scalar_t { return a; },
-            [=](Vectorized<scalar_t> a) -> Vectorized<scalar_t> { return a; });
-      });
-    } else if (isComplexType(dtype)) {
-      if (iter.tensor(0).is_conj() == iter.tensor(1).is_conj()) {
-        AT_DISPATCH_COMPLEX_TYPES(dtype, "copy_kernel", [&] {
-            cpu_kernel_vec(
-              iter,
-              [=](scalar_t a) -> scalar_t { return a; },
-              [=](Vectorized<scalar_t> a) -> Vectorized<scalar_t> { return a; });
-          });
-      } else {
-        AT_DISPATCH_COMPLEX_TYPES(dtype, "conj_kernel", [&] {
-            cpu_kernel_vec(
-              iter,
-              [=](scalar_t a) -> scalar_t { return conj_impl(a); },
-              [=](Vectorized<scalar_t> a) -> Vectorized<scalar_t> { return a.conj(); });
-          });
->>>>>>> dfc1543a
       }
     } else {
       if (dtype == ScalarType::Half) {
@@ -95,16 +68,15 @@
           AT_DISPATCH_COMPLEX_TYPES(dtype, "copy_kernel", [&] {
               cpu_kernel_vec(
                 iter,
-<<<<<<< HEAD
                 [=](scalar_t a) -> scalar_t { return -a; },
-                [=](Vec256<scalar_t> a) -> Vec256<scalar_t> { return a.neg(); });
+                [=](Vectorized<scalar_t> a) -> Vectorized<scalar_t> { return a.neg(); });
             });
         } else {
           AT_DISPATCH_COMPLEX_TYPES(dtype, "conj_kernel", [&] {
               cpu_kernel_vec(
                 iter,
                 [=](scalar_t a) -> scalar_t { return -1 * conj_impl(a); },
-                [=](Vec256<scalar_t> a) -> Vec256<scalar_t> { return a.neg().conj(); });
+                [=](Vectorized<scalar_t> a) -> Vectorized<scalar_t> { return a.neg().conj(); });
             });
         }
       } else {
@@ -113,14 +85,9 @@
               cpu_kernel_vec(
                   iter,
                   [=](scalar_t a) -> scalar_t { return -a; },
-                  [=](Vec256<scalar_t> a) { return a.neg(); });
+                  [=](Vectorized<scalar_t> a) -> Vectorized<scalar_t> { return a.neg(); });
             });
       }
-=======
-                [=](scalar_t a) -> scalar_t { return a; },
-                [=](Vectorized<scalar_t> a) { return a; });
-          });
->>>>>>> dfc1543a
     }
   } else {
     AT_DISPATCH_ALL_TYPES_AND_COMPLEX_AND3(ScalarType::Half, ScalarType::Bool, ScalarType::BFloat16, dtype, "copy_", [&] {
