<<<<<<< HEAD
  # The following allows the equivalent periodic jobs on GHA to run on CircleCI ci-all and release branches
  debuggable-scheduled-ci:
    jobs:
      - docker_build_job:
          name: "docker-pytorch-linux-xenial-cuda11.3-cudnn8-py3-gcc7"
          image_name: "pytorch-linux-xenial-cuda11.3-cudnn8-py3-gcc7"
          filters:
            branches:
              only:
                - /ci-all\/.*/
                - /release\/.*/
      - pytorch_linux_build:
          name: pytorch_linux_xenial_cuda11_3_cudnn8_py3_gcc7_build
          requires:
            - "docker-pytorch-linux-xenial-cuda11.3-cudnn8-py3-gcc7"
          build_environment: "pytorch-linux-xenial-cuda11.3-cudnn8-py3-gcc7-build"
          docker_image: "308535385114.dkr.ecr.us-east-1.amazonaws.com/pytorch/pytorch-linux-xenial-cuda11.3-cudnn8-py3-gcc7"
          filters:
            branches:
              only:
                - /ci-all\/.*/
                - /release\/.*/
      - pytorch_linux_test:
          name: pytorch_linux_xenial_cuda11_3_cudnn8_py3_gcc7_test
          requires:
            - pytorch_linux_xenial_cuda11_3_cudnn8_py3_gcc7_build
          build_environment: "pytorch-linux-xenial-cuda11.3-cudnn8-py3-gcc7-test"
          docker_image: "308535385114.dkr.ecr.us-east-1.amazonaws.com/pytorch/pytorch-linux-xenial-cuda11.3-cudnn8-py3-gcc7"
          use_cuda_docker_runtime: "1"
          resource_class: gpu.medium
          filters:
            branches:
              only:
                - /ci-all\/.*/
                - /release\/.*/
      - pytorch_linux_build:
          name: pytorch_libtorch_linux_xenial_cuda11_3_cudnn8_py3_gcc7_build
          requires:
            - "docker-pytorch-linux-xenial-cuda11.3-cudnn8-py3-gcc7"
          build_environment: "pytorch-libtorch-linux-xenial-cuda11.3-cudnn8-py3-gcc7-build"
          docker_image: "308535385114.dkr.ecr.us-east-1.amazonaws.com/pytorch/pytorch-linux-xenial-cuda11.3-cudnn8-py3-gcc7"
          filters:
            branches:
              only:
                - /ci-all\/.*/
                - /release\/.*/
      - pytorch_windows_build:
          build_environment: pytorch-win-vs2019-cuda11-cudnn8-py3
          cuda_version: "11.3"
          name: pytorch_windows_vs2019_py38_cuda11.3_build
          python_version: "3.8"
          use_cuda: "1"
          vc_product: BuildTools
          vs_version: "16.8.6"
          vc_version: "14.28.29333"
          vc_year: "2019"
          filters:
            branches:
              only:
                - /ci-all\/.*/
                - /release\/.*/
      - pytorch_windows_test:
          build_environment: pytorch-win-vs2019-cuda11-cudnn8-py3
          cuda_version: "11.3"
          executor: windows-with-nvidia-gpu
          name: pytorch_windows_vs2019_py38_cuda11.3_test1
          python_version: "3.8"
          requires:
            - pytorch_windows_vs2019_py38_cuda11.3_build
          test_name: pytorch-windows-test1
          use_cuda: "1"
          vc_product: BuildTools
          vs_version: "16.8.6"
          vc_version: "14.28.29333"
          vc_year: "2019"
          filters:
            branches:
              only:
                - /ci-all\/.*/
                - /release\/.*/
      - pytorch_windows_test:
          build_environment: pytorch-win-vs2019-cuda11-cudnn8-py3
          cuda_version: "11.3"
          executor: windows-with-nvidia-gpu
          name: pytorch_windows_vs2019_py38_cuda11.3_test2
          python_version: "3.8"
          requires:
            - pytorch_windows_vs2019_py38_cuda11.3_build
          test_name: pytorch-windows-test2
          use_cuda: "1"
          vc_product: BuildTools
          vs_version: "16.8.6"
          vc_version: "14.28.29333"
          vc_year: "2019"
          filters:
            branches:
              only:
                - /ci-all\/.*/
                - /release\/.*/

=======
>>>>>>> b176feec
  # the following clones pytorch_linux_xenial_cuda10_2_cudnn7_py3_gcc7's tests but enables
  # slow tests and sets an environment variable so gradcheck runs with fast_mode=False
  slow-gradcheck-scheduled-ci:
    triggers:
      - schedule:
          # runs every 8 hours on the 45th minute
          cron: "45 0,8,16 * * *"
          filters:
            branches:
              only:
                - master
    jobs:
      - docker_build_job:
          name: "docker-pytorch-linux-xenial-cuda10.2-cudnn7-py3-gcc7"
          image_name: "pytorch-linux-xenial-cuda10.2-cudnn7-py3-gcc7"
      - pytorch_linux_build:
          name: periodic_pytorch_xenial_cuda10_2_cudnn7_gcc7_build
          requires:
            - "docker-pytorch-linux-xenial-cuda10.2-cudnn7-py3-gcc7"
          build_environment: "pytorch-linux-xenial-cuda10.2-cudnn7-py3-gcc7-build"
          docker_image: "308535385114.dkr.ecr.us-east-1.amazonaws.com/pytorch/pytorch-linux-xenial-cuda10.2-cudnn7-py3-gcc7"
      - pytorch_linux_test:
          name: periodic_pytorch_xenial_cuda10_2_cudnn7_gcc7_old_gradcheck_test1
          requires:
            - periodic_pytorch_xenial_cuda10_2_cudnn7_gcc7_build
          build_environment: "pytorch-linux-xenial-cuda10.2-cudnn7-py3-gcc7-old-gradcheck-test1"
          docker_image: "308535385114.dkr.ecr.us-east-1.amazonaws.com/pytorch/pytorch-linux-xenial-cuda10.2-cudnn7-py3-gcc7"
          use_cuda_docker_runtime: "1"
          resource_class: gpu.medium
      - pytorch_linux_test:
          name: periodic_pytorch_xenial_cuda10_2_cudnn7_gcc7_old_gradcheck_test2
          requires:
            - periodic_pytorch_xenial_cuda10_2_cudnn7_gcc7_build
          build_environment: "pytorch-linux-xenial-cuda10.2-cudnn7-py3-gcc7-old-gradcheck-test2"
          docker_image: "308535385114.dkr.ecr.us-east-1.amazonaws.com/pytorch/pytorch-linux-xenial-cuda10.2-cudnn7-py3-gcc7"
          use_cuda_docker_runtime: "1"
          resource_class: gpu.medium<|MERGE_RESOLUTION|>--- conflicted
+++ resolved
@@ -1,106 +1,3 @@
-<<<<<<< HEAD
-  # The following allows the equivalent periodic jobs on GHA to run on CircleCI ci-all and release branches
-  debuggable-scheduled-ci:
-    jobs:
-      - docker_build_job:
-          name: "docker-pytorch-linux-xenial-cuda11.3-cudnn8-py3-gcc7"
-          image_name: "pytorch-linux-xenial-cuda11.3-cudnn8-py3-gcc7"
-          filters:
-            branches:
-              only:
-                - /ci-all\/.*/
-                - /release\/.*/
-      - pytorch_linux_build:
-          name: pytorch_linux_xenial_cuda11_3_cudnn8_py3_gcc7_build
-          requires:
-            - "docker-pytorch-linux-xenial-cuda11.3-cudnn8-py3-gcc7"
-          build_environment: "pytorch-linux-xenial-cuda11.3-cudnn8-py3-gcc7-build"
-          docker_image: "308535385114.dkr.ecr.us-east-1.amazonaws.com/pytorch/pytorch-linux-xenial-cuda11.3-cudnn8-py3-gcc7"
-          filters:
-            branches:
-              only:
-                - /ci-all\/.*/
-                - /release\/.*/
-      - pytorch_linux_test:
-          name: pytorch_linux_xenial_cuda11_3_cudnn8_py3_gcc7_test
-          requires:
-            - pytorch_linux_xenial_cuda11_3_cudnn8_py3_gcc7_build
-          build_environment: "pytorch-linux-xenial-cuda11.3-cudnn8-py3-gcc7-test"
-          docker_image: "308535385114.dkr.ecr.us-east-1.amazonaws.com/pytorch/pytorch-linux-xenial-cuda11.3-cudnn8-py3-gcc7"
-          use_cuda_docker_runtime: "1"
-          resource_class: gpu.medium
-          filters:
-            branches:
-              only:
-                - /ci-all\/.*/
-                - /release\/.*/
-      - pytorch_linux_build:
-          name: pytorch_libtorch_linux_xenial_cuda11_3_cudnn8_py3_gcc7_build
-          requires:
-            - "docker-pytorch-linux-xenial-cuda11.3-cudnn8-py3-gcc7"
-          build_environment: "pytorch-libtorch-linux-xenial-cuda11.3-cudnn8-py3-gcc7-build"
-          docker_image: "308535385114.dkr.ecr.us-east-1.amazonaws.com/pytorch/pytorch-linux-xenial-cuda11.3-cudnn8-py3-gcc7"
-          filters:
-            branches:
-              only:
-                - /ci-all\/.*/
-                - /release\/.*/
-      - pytorch_windows_build:
-          build_environment: pytorch-win-vs2019-cuda11-cudnn8-py3
-          cuda_version: "11.3"
-          name: pytorch_windows_vs2019_py38_cuda11.3_build
-          python_version: "3.8"
-          use_cuda: "1"
-          vc_product: BuildTools
-          vs_version: "16.8.6"
-          vc_version: "14.28.29333"
-          vc_year: "2019"
-          filters:
-            branches:
-              only:
-                - /ci-all\/.*/
-                - /release\/.*/
-      - pytorch_windows_test:
-          build_environment: pytorch-win-vs2019-cuda11-cudnn8-py3
-          cuda_version: "11.3"
-          executor: windows-with-nvidia-gpu
-          name: pytorch_windows_vs2019_py38_cuda11.3_test1
-          python_version: "3.8"
-          requires:
-            - pytorch_windows_vs2019_py38_cuda11.3_build
-          test_name: pytorch-windows-test1
-          use_cuda: "1"
-          vc_product: BuildTools
-          vs_version: "16.8.6"
-          vc_version: "14.28.29333"
-          vc_year: "2019"
-          filters:
-            branches:
-              only:
-                - /ci-all\/.*/
-                - /release\/.*/
-      - pytorch_windows_test:
-          build_environment: pytorch-win-vs2019-cuda11-cudnn8-py3
-          cuda_version: "11.3"
-          executor: windows-with-nvidia-gpu
-          name: pytorch_windows_vs2019_py38_cuda11.3_test2
-          python_version: "3.8"
-          requires:
-            - pytorch_windows_vs2019_py38_cuda11.3_build
-          test_name: pytorch-windows-test2
-          use_cuda: "1"
-          vc_product: BuildTools
-          vs_version: "16.8.6"
-          vc_version: "14.28.29333"
-          vc_year: "2019"
-          filters:
-            branches:
-              only:
-                - /ci-all\/.*/
-                - /release\/.*/
-
-=======
->>>>>>> b176feec
   # the following clones pytorch_linux_xenial_cuda10_2_cudnn7_py3_gcc7's tests but enables
   # slow tests and sets an environment variable so gradcheck runs with fast_mode=False
   slow-gradcheck-scheduled-ci:
